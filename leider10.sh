#!/bin/sh

# path variables
config_files=$HDTN_SOURCE_ROOT/config_files
#hdtn_config=$config_files/hdtn/hdtn_ingress1tcpclv4_port4556_egress1tcpclv4_port4558flowid2.json
hdtn_config=$config_files/hdtn/leider.json
hdtn_config2=$config_files/hdtn/leider2.json
#sink_config=$config_files/inducts/bpsink_one_tcpclv4_port4558.json
sink_config=$config_files/inducts/bpsink_two_tcpclv4_port4557_port4559.json
#sink_config2=$config_files/inducts/bpsink_one_tcpclv4_port4557.json
gen_config=$config_files/outducts/bpgen_one_tcpclv4_port4556.json


cd $HDTN_SOURCE_ROOT

# bpsink2
#./build/common/bpcodec/apps/bpsink-async --my-uri-eid=ipn:102.1 --inducts-config-file=$sink_config2 &
#bpsink2_PID=$!
#sleep 3

# HDTN one process
./build/module/hdtn_one_process/hdtn-one-process --hdtn-config-file=$hdtn_config --contact-plan-file=leider.json --leider="shifting" &
oneprocess_PID=$!
sleep 10

#./build/module/hdtn_one_process/hdtn-one-process --hdtn-config-file=$hdtn_config2 --contact-plan-file=leider.json &
#oneprocess_PID2=$!
#sleep 10


#bpgen (configure bundle-rate=0 to send bundles at high rate)
./build/common/bpcodec/apps/bpgen-async --use-bp-version-7 --bundle-rate=100 --my-uri-eid=ipn:1.1 --dest-uri-eid=ipn:2.1 --duration=40 --outducts-config-file=$gen_config &
bpgen_PID=$!
sleep 8

# cleanup
sleep 30
echo "\nkilling bpgen1..." && kill -2 $bpgen_PID
sleep 2
echo "\nkilling hdtn1..." && kill -2 $oneprocess_PID
<<<<<<< HEAD
#sleep 2
#echo "\nkilling hdtn2..." && kill -2 $oneprocess_PID2
sleep 2
echo "\nkilling bpsink1..." && kill -2 $bpsink1_PID
=======
sleep 2
echo "\nkilling hdtn2..." && kill -2 $oneprocess_PID2
>>>>>>> 4d93dddb
#sleep 2
#echo "\nkilling bpsink2..." && kill -2 $bpsink2_PID
<|MERGE_RESOLUTION|>--- conflicted
+++ resolved
@@ -38,14 +38,9 @@
 echo "\nkilling bpgen1..." && kill -2 $bpgen_PID
 sleep 2
 echo "\nkilling hdtn1..." && kill -2 $oneprocess_PID
-<<<<<<< HEAD
 #sleep 2
 #echo "\nkilling hdtn2..." && kill -2 $oneprocess_PID2
-sleep 2
-echo "\nkilling bpsink1..." && kill -2 $bpsink1_PID
-=======
-sleep 2
-echo "\nkilling hdtn2..." && kill -2 $oneprocess_PID2
->>>>>>> 4d93dddb
+#sleep 2
+#echo "\nkilling bpsink1..." && kill -2 $bpsink1_PID
 #sleep 2
 #echo "\nkilling bpsink2..." && kill -2 $bpsink2_PID
