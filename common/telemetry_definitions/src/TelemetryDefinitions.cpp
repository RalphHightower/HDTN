--- conflicted
+++ resolved
@@ -1412,11 +1412,7 @@
  */
 
 ZmqConnectionId_t::ZmqConnectionId_t(const uint8_t val) {
-<<<<<<< HEAD
     m_id = {0, 0, 0, 0, val};
-=======
-    m_id[4] = val;
->>>>>>> 15f7391a
 }
 
 zmq::message_t ZmqConnectionId_t::Msg() {
@@ -1427,7 +1423,6 @@
     return m_id == other.m_id;
 }
 
-<<<<<<< HEAD
 bool ZmqConnectionId_t::operator==(const zmq::message_t& msg) const {
     if (msg.size() != m_id.size()) {
         return false;
@@ -1441,8 +1436,6 @@
     return true;
 }
 
-=======
->>>>>>> 15f7391a
 ZmqConnectionId_t::ZmqConnectionId_t() {}
 
 /**
@@ -1458,10 +1451,7 @@
 const std::string UpdateBpSecApiCommand_t::name = "update_bpsec_config";
 const std::string GetBpSecApiCommand_t::name = "get_bpsec_config";
 const std::string SetMaxSendRateApiCommand_t::name = "set_max_send_rate";
-<<<<<<< HEAD
-=======
 const std::string GetHdtnConfigApiCommand_t::name = "get_hdtn_config";
->>>>>>> 15f7391a
 
 /**
  * ApiCommand_t 
