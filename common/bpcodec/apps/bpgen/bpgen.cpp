--- conflicted
+++ resolved
@@ -1,274 +1,269 @@
-#include <string.h>
-#include <stdio.h>
-#include <sys/socket.h>
-#include <unistd.h>
-#include <time.h>
-#include <arpa/inet.h>
-#include <sys/time.h>
-#include "codec/bpv6.h"
-#include "util/tsc.h"
-
-#define BP_MSG_BUFSZ             (65536)
-#define BP_BUNDLE_DEFAULT_SZ     (100)
-#define BP_GEN_BUNDLE_MAXSZ      (64000)
-#define BP_GEN_RATE_MAX          (1 << 30)
-#define BP_GEN_TARGET_DEFAULT    "127.0.0.1"
-#define BP_GEN_PORT_DEFAULT      (4556)
-#define BP_GEN_SRC_NODE_DEFAULT  (1)
-#define BP_GEN_DST_NODE_DEFAULT  (2)
-#define BP_GEN_LOGFILE           "bpgen.%lu.csv"
-
-#ifdef __APPLE__  // If we're on an apple platform, we can really only send one bundle at once
-
-#define BP_MSG_NBUF   (1)
-
-struct mmsghdr {
-    struct msghdr msg_hdr;
-    unsigned int  msg_len;
-};
-
-#else             // If we're on a different platform, then we can use sendmmsg / recvmmsg
-
-<<<<<<< HEAD
-//#define BP_MSG_NBUF   (32)
-#define BP_MSG_NBUF   (4)
-=======
-#define BP_MSG_NBUF   (32/8)
->>>>>>> 26a85915
-
-#endif
-
-struct bpgen_hdr {
-    uint64_t seq;
-    uint64_t tsc;
-    timespec abstime;
-};
-
-int main(int argc, char* argv[]) {
-    printf("Initializing ...\n");
-    struct mmsghdr* msgbuf;
-    uint64_t bundle_count = 0;
-    uint64_t bundle_data = 0;
-    uint64_t raw_data = 0;
-    uint64_t rate = 0;
-    char* target = NULL;
-    struct sockaddr_in servaddr;
-    int run_state = 1;
-    int fd = -1;
-    int source_node = BP_GEN_SRC_NODE_DEFAULT;
-    int dest_node = BP_GEN_DST_NODE_DEFAULT;
-    int port = BP_GEN_PORT_DEFAULT;
-    size_t gen_sz = BP_BUNDLE_DEFAULT_SZ;
-    ssize_t res;
-    uint8_t use_tcp = 0;
-    char* logfile = (char*)malloc(2048);
-    snprintf(logfile, 2048, BP_GEN_LOGFILE, time(0));
-    FILE* log = NULL;
-    int c;
-    
-    static char usage[] = "usage: %s [-d target_ip]  [-p port] [-s bundle_size] [-r rate] [-m source node ] [-n destination node ] -T\n";
-
-    while ((c = getopt(argc, argv, "d:f:hm:n:p:r:s:T")) != -1) {
-        switch (c) {
-            case 'd':
-                target = strdup(optarg);
-                break;
-            case 'f':
-                snprintf(logfile, 2048, "%sbpgen.%lu.csv", optarg, time(0));
-                break;
-            case 'r':
-                rate = (uint64_t) atoi(optarg);
-                if(rate > BP_GEN_RATE_MAX) {
-                    rate = BP_GEN_RATE_MAX;
-                }
-                break;
-	        case 'm':
-                source_node = atoi(optarg);
-                break;
-            case 'n':
-                dest_node = atoi(optarg);
-                break;
-            case 'p':
-                port = atoi(optarg);
-                break;
-            case 's':
-                gen_sz = (size_t) atoi(optarg);
-                if (gen_sz < 100) {
-                    gen_sz = 100;
-                }
-                if (gen_sz > BP_GEN_BUNDLE_MAXSZ) {
-                    gen_sz = BP_GEN_BUNDLE_MAXSZ;
-                }
-                break;
-            case 'T':
-                use_tcp = 1;
-                break;
-            case 'h':
-            case '?':
-                printf(usage, argv[0]);
-                return -1;
-            default:
-                printf("Unknown argument:`%c` (%d)\n", c, c);
-                printf(usage, argv[0]);
-                return -2;
-        }
-    }
-
-    log = fopen(logfile, "w+");
-    if(NULL == log) {
-        perror("fopen()");
-        return -5;
-    }
-
-    printf("Generating bundles of size %d\n", (int)gen_sz);
-    if(rate) {
-        printf("Generating up to %d bundles / second.\n", (int)rate);
-    }
-    if(NULL == target) {
-        target = strdup(BP_GEN_TARGET_DEFAULT);
-    }
-    printf("Bundles will be destinated for %s:%d\n", target, port);
-
-    char* data_buffer[gen_sz];
-    memset(data_buffer, 0, gen_sz);
-    bpgen_hdr* hdr = (bpgen_hdr*)data_buffer;
-
-    if(use_tcp) {
-        fd = socket(AF_INET,SOCK_STREAM,0);
-	
-    }
-    else {
-        fd = socket(AF_INET,SOCK_DGRAM,0);
-    }
-    uint64_t last_time = 0;
-    uint64_t curr_time = 0;
-    uint64_t seq = 0;
-    timespec tp;
-
-    bzero(&servaddr,sizeof(servaddr));
-    servaddr.sin_family = AF_INET;
-    servaddr.sin_addr.s_addr = inet_addr(target);
-    servaddr.sin_port = htons(port);
-
-    if(use_tcp) {
-        printf("Establishing connection to target ...\n");
-        res = connect(fd, (struct sockaddr *)&servaddr, sizeof(servaddr));
-        if(res < 0) {
-            perror("Connection failed");
-            return -2;
-        }
-    }
-    
-    msgbuf = (mmsghdr*) malloc(sizeof(struct mmsghdr) * BP_MSG_NBUF);
-    memset(msgbuf, 0, sizeof(struct mmsghdr) * BP_MSG_NBUF);
-
-    struct iovec* io = (iovec*) malloc(sizeof(struct iovec) * BP_MSG_NBUF);
-    memset(io, 0, sizeof(struct iovec) * BP_MSG_NBUF);
-
-    char** tmp = (char**) malloc(BP_MSG_NBUF * sizeof(char *));
-    int i = 0;
-    for(i = 0; i < BP_MSG_NBUF; ++i) {
-        tmp[i] = (char*) malloc(BP_MSG_BUFSZ);
-        memset(tmp[i], 0x0, BP_MSG_BUFSZ);
-    }
-
-    for(i = 0; i < BP_MSG_NBUF; ++i) {
-        msgbuf[i].msg_hdr.msg_iov = &io[i];
-        msgbuf[i].msg_hdr.msg_iovlen = 1;
-        msgbuf[i].msg_hdr.msg_iov->iov_base = tmp[i];
-        msgbuf[i].msg_hdr.msg_iov->iov_len = BP_MSG_BUFSZ;
-        msgbuf[i].msg_hdr.msg_name = (void *)&servaddr;
-        msgbuf[i].msg_hdr.msg_namelen = sizeof(struct sockaddr_in);
-    }
-
-    printf("Entering run state ...\n");
-    struct timeval tv;
-    gettimeofday(&tv, NULL);
-    double start = ((double)tv.tv_sec) + ((double)tv.tv_usec / 1000000.0);
-    printf("Start: +%f\n", start);
-    uint64_t tsc_total = 0;
-    double sval = 0.0;
-    if(rate) {
-        sval = 1000000.0 / rate;   // sleep val in usec
-        sval *= BP_MSG_NBUF;
-        printf("Sleeping for %f usec between bursts\n", sval);
-    }
-
-    uint64_t bseq = 0;
-    while(run_state) {
-        int idx = 0;
-        for(idx = 0; idx < BP_MSG_NBUF; ++idx) {
-            char* curr_buf = (char*)(msgbuf[idx].msg_hdr.msg_iov->iov_base);
-            curr_time = time(0);
-            if(curr_time == last_time) {
-                ++seq;
-            }
-            else {
-                gettimeofday(&tv, NULL);
-                double elapsed = ((double)tv.tv_sec) + ((double)tv.tv_usec / 1000000.0);
-                elapsed -= start;
-                start = start + elapsed;
-                fprintf(log, "%0.6f, %lu, %lu, %lu, %lu\n", elapsed, bundle_count, raw_data, bundle_data, tsc_total);
-                fflush(log);
-                bundle_count = 0;
-                bundle_data = 0;
-                raw_data = 0;
-                tsc_total = 0;
-                seq = 0;
-            }
-            last_time = curr_time;
-
-            bpv6_primary_block primary;
-            memset(&primary, 0, sizeof(bpv6_primary_block));
-            primary.version = 6;
-            bpv6_canonical_block block;
-            memset(&block, 0, sizeof(bpv6_canonical_block));
-            uint64_t bundle_length = 0;
-            primary.flags = bpv6_bundle_set_priority(BPV6_PRIORITY_EXPEDITED) | bpv6_bundle_set_gflags(BPV6_BUNDLEFLAG_SINGLETON | BPV6_BUNDLEFLAG_NOFRAGMENT);
-            primary.src_node = source_node;
-            primary.src_svc = 1;
-            primary.dst_node = dest_node;
-            primary.dst_svc = 1;
-            primary.creation = (uint64_t)bpv6_unix_to_5050(curr_time);
-            primary.sequence = seq;
-            uint64_t tsc_start = rdtsc();
-            bundle_length = bpv6_primary_block_encode(&primary, curr_buf, 0, BP_MSG_BUFSZ);
-            tsc_total += rdtsc() - tsc_start;
-            block.type = BPV6_BLOCKTYPE_PAYLOAD;
-            block.flags = BPV6_BLOCKFLAG_LAST_BLOCK;
-            block.length = gen_sz;
-            tsc_start = rdtsc();
-            bundle_length += bpv6_canonical_block_encode(&block, curr_buf, bundle_length, BP_MSG_BUFSZ);
-            tsc_total += rdtsc() - tsc_start;
-            hdr->tsc = rdtsc();
-            clock_gettime(CLOCK_REALTIME, &hdr->abstime);
-            hdr->seq = bseq++;
-            memcpy(curr_buf + bundle_length, data_buffer, gen_sz);
-            bundle_length += gen_sz;
-            msgbuf[idx].msg_hdr.msg_iov[0].iov_len = bundle_length;
-            ++bundle_count;
-            bundle_data += gen_sz;     // payload data
-            raw_data += bundle_length; // bundle overhead + payload data
-        }
-
-#ifdef __APPLE__
-        res = sendmsg(fd, &msgbuf[0].msg_hdr, 0);
-        if(res < 0) {
-            perror("cannot send message");
-        }
-
-#else
-        res = sendmmsg(fd, msgbuf, BP_MSG_NBUF, 0);
-        if(res < 0) {
-            perror("cannot send message");
-        }
-
-#endif
-        if(rate) {
-            usleep((uint64_t)sval);
-        }
-    }
-
-    close(fd);
-    return 0;
-}
+#include <string.h>
+#include <stdio.h>
+#include <sys/socket.h>
+#include <unistd.h>
+#include <time.h>
+#include <arpa/inet.h>
+#include <sys/time.h>
+#include "codec/bpv6.h"
+#include "util/tsc.h"
+
+#define BP_MSG_BUFSZ             (65536)
+#define BP_BUNDLE_DEFAULT_SZ     (100)
+#define BP_GEN_BUNDLE_MAXSZ      (64000)
+#define BP_GEN_RATE_MAX          (1 << 30)
+#define BP_GEN_TARGET_DEFAULT    "127.0.0.1"
+#define BP_GEN_PORT_DEFAULT      (4556)
+#define BP_GEN_SRC_NODE_DEFAULT  (1)
+#define BP_GEN_DST_NODE_DEFAULT  (2)
+#define BP_GEN_LOGFILE           "bpgen.%lu.csv"
+
+#ifdef __APPLE__  // If we're on an apple platform, we can really only send one bundle at once
+
+#define BP_MSG_NBUF   (1)
+
+struct mmsghdr {
+    struct msghdr msg_hdr;
+    unsigned int  msg_len;
+};
+
+#else             // If we're on a different platform, then we can use sendmmsg / recvmmsg
+
+#define BP_MSG_NBUF   (32/8)
+
+#endif
+
+struct bpgen_hdr {
+    uint64_t seq;
+    uint64_t tsc;
+    timespec abstime;
+};
+
+int main(int argc, char* argv[]) {
+    printf("Initializing ...\n");
+    struct mmsghdr* msgbuf;
+    uint64_t bundle_count = 0;
+    uint64_t bundle_data = 0;
+    uint64_t raw_data = 0;
+    uint64_t rate = 0;
+    char* target = NULL;
+    struct sockaddr_in servaddr;
+    int run_state = 1;
+    int fd = -1;
+    int source_node = BP_GEN_SRC_NODE_DEFAULT;
+    int dest_node = BP_GEN_DST_NODE_DEFAULT;
+    int port = BP_GEN_PORT_DEFAULT;
+    size_t gen_sz = BP_BUNDLE_DEFAULT_SZ;
+    ssize_t res;
+    uint8_t use_tcp = 0;
+    char* logfile = (char*)malloc(2048);
+    snprintf(logfile, 2048, BP_GEN_LOGFILE, time(0));
+    FILE* log = NULL;
+    int c;
+    
+    static char usage[] = "usage: %s [-d target_ip]  [-p port] [-s bundle_size] [-r rate] [-m source node ] [-n destination node ] -T\n";
+
+    while ((c = getopt(argc, argv, "d:f:hm:n:p:r:s:T")) != -1) {
+        switch (c) {
+            case 'd':
+                target = strdup(optarg);
+                break;
+            case 'f':
+                snprintf(logfile, 2048, "%sbpgen.%lu.csv", optarg, time(0));
+                break;
+            case 'r':
+                rate = (uint64_t) atoi(optarg);
+                if(rate > BP_GEN_RATE_MAX) {
+                    rate = BP_GEN_RATE_MAX;
+                }
+                break;
+	        case 'm':
+                source_node = atoi(optarg);
+                break;
+            case 'n':
+                dest_node = atoi(optarg);
+                break;
+            case 'p':
+                port = atoi(optarg);
+                break;
+            case 's':
+                gen_sz = (size_t) atoi(optarg);
+                if (gen_sz < 100) {
+                    gen_sz = 100;
+                }
+                if (gen_sz > BP_GEN_BUNDLE_MAXSZ) {
+                    gen_sz = BP_GEN_BUNDLE_MAXSZ;
+                }
+                break;
+            case 'T':
+                use_tcp = 1;
+                break;
+            case 'h':
+            case '?':
+                printf(usage, argv[0]);
+                return -1;
+            default:
+                printf("Unknown argument:`%c` (%d)\n", c, c);
+                printf(usage, argv[0]);
+                return -2;
+        }
+    }
+
+    log = fopen(logfile, "w+");
+    if(NULL == log) {
+        perror("fopen()");
+        return -5;
+    }
+
+    printf("Generating bundles of size %d\n", (int)gen_sz);
+    if(rate) {
+        printf("Generating up to %d bundles / second.\n", (int)rate);
+    }
+    if(NULL == target) {
+        target = strdup(BP_GEN_TARGET_DEFAULT);
+    }
+    printf("Bundles will be destinated for %s:%d\n", target, port);
+
+    char* data_buffer[gen_sz];
+    memset(data_buffer, 0, gen_sz);
+    bpgen_hdr* hdr = (bpgen_hdr*)data_buffer;
+
+    if(use_tcp) {
+        fd = socket(AF_INET,SOCK_STREAM,0);
+	
+    }
+    else {
+        fd = socket(AF_INET,SOCK_DGRAM,0);
+    }
+    uint64_t last_time = 0;
+    uint64_t curr_time = 0;
+    uint64_t seq = 0;
+    timespec tp;
+
+    bzero(&servaddr,sizeof(servaddr));
+    servaddr.sin_family = AF_INET;
+    servaddr.sin_addr.s_addr = inet_addr(target);
+    servaddr.sin_port = htons(port);
+
+    if(use_tcp) {
+        printf("Establishing connection to target ...\n");
+        res = connect(fd, (struct sockaddr *)&servaddr, sizeof(servaddr));
+        if(res < 0) {
+            perror("Connection failed");
+            return -2;
+        }
+    }
+    
+    msgbuf = (mmsghdr*) malloc(sizeof(struct mmsghdr) * BP_MSG_NBUF);
+    memset(msgbuf, 0, sizeof(struct mmsghdr) * BP_MSG_NBUF);
+
+    struct iovec* io = (iovec*) malloc(sizeof(struct iovec) * BP_MSG_NBUF);
+    memset(io, 0, sizeof(struct iovec) * BP_MSG_NBUF);
+
+    char** tmp = (char**) malloc(BP_MSG_NBUF * sizeof(char *));
+    int i = 0;
+    for(i = 0; i < BP_MSG_NBUF; ++i) {
+        tmp[i] = (char*) malloc(BP_MSG_BUFSZ);
+        memset(tmp[i], 0x0, BP_MSG_BUFSZ);
+    }
+
+    for(i = 0; i < BP_MSG_NBUF; ++i) {
+        msgbuf[i].msg_hdr.msg_iov = &io[i];
+        msgbuf[i].msg_hdr.msg_iovlen = 1;
+        msgbuf[i].msg_hdr.msg_iov->iov_base = tmp[i];
+        msgbuf[i].msg_hdr.msg_iov->iov_len = BP_MSG_BUFSZ;
+        msgbuf[i].msg_hdr.msg_name = (void *)&servaddr;
+        msgbuf[i].msg_hdr.msg_namelen = sizeof(struct sockaddr_in);
+    }
+
+    printf("Entering run state ...\n");
+    struct timeval tv;
+    gettimeofday(&tv, NULL);
+    double start = ((double)tv.tv_sec) + ((double)tv.tv_usec / 1000000.0);
+    printf("Start: +%f\n", start);
+    uint64_t tsc_total = 0;
+    double sval = 0.0;
+    if(rate) {
+        sval = 1000000.0 / rate;   // sleep val in usec
+        sval *= BP_MSG_NBUF;
+        printf("Sleeping for %f usec between bursts\n", sval);
+    }
+
+    uint64_t bseq = 0;
+    while(run_state) {
+        int idx = 0;
+        for(idx = 0; idx < BP_MSG_NBUF; ++idx) {
+            char* curr_buf = (char*)(msgbuf[idx].msg_hdr.msg_iov->iov_base);
+            curr_time = time(0);
+            if(curr_time == last_time) {
+                ++seq;
+            }
+            else {
+                gettimeofday(&tv, NULL);
+                double elapsed = ((double)tv.tv_sec) + ((double)tv.tv_usec / 1000000.0);
+                elapsed -= start;
+                start = start + elapsed;
+                fprintf(log, "%0.6f, %lu, %lu, %lu, %lu\n", elapsed, bundle_count, raw_data, bundle_data, tsc_total);
+                fflush(log);
+                bundle_count = 0;
+                bundle_data = 0;
+                raw_data = 0;
+                tsc_total = 0;
+                seq = 0;
+            }
+            last_time = curr_time;
+
+            bpv6_primary_block primary;
+            memset(&primary, 0, sizeof(bpv6_primary_block));
+            primary.version = 6;
+            bpv6_canonical_block block;
+            memset(&block, 0, sizeof(bpv6_canonical_block));
+            uint64_t bundle_length = 0;
+            primary.flags = bpv6_bundle_set_priority(BPV6_PRIORITY_EXPEDITED) | bpv6_bundle_set_gflags(BPV6_BUNDLEFLAG_SINGLETON | BPV6_BUNDLEFLAG_NOFRAGMENT);
+            primary.src_node = source_node;
+            primary.src_svc = 1;
+            primary.dst_node = dest_node;
+            primary.dst_svc = 1;
+            primary.creation = (uint64_t)bpv6_unix_to_5050(curr_time);
+            primary.sequence = seq;
+            uint64_t tsc_start = rdtsc();
+            bundle_length = bpv6_primary_block_encode(&primary, curr_buf, 0, BP_MSG_BUFSZ);
+            tsc_total += rdtsc() - tsc_start;
+            block.type = BPV6_BLOCKTYPE_PAYLOAD;
+            block.flags = BPV6_BLOCKFLAG_LAST_BLOCK;
+            block.length = gen_sz;
+            tsc_start = rdtsc();
+            bundle_length += bpv6_canonical_block_encode(&block, curr_buf, bundle_length, BP_MSG_BUFSZ);
+            tsc_total += rdtsc() - tsc_start;
+            hdr->tsc = rdtsc();
+            clock_gettime(CLOCK_REALTIME, &hdr->abstime);
+            hdr->seq = bseq++;
+            memcpy(curr_buf + bundle_length, data_buffer, gen_sz);
+            bundle_length += gen_sz;
+            msgbuf[idx].msg_hdr.msg_iov[0].iov_len = bundle_length;
+            ++bundle_count;
+            bundle_data += gen_sz;     // payload data
+            raw_data += bundle_length; // bundle overhead + payload data
+        }
+
+#ifdef __APPLE__
+        res = sendmsg(fd, &msgbuf[0].msg_hdr, 0);
+        if(res < 0) {
+            perror("cannot send message");
+        }
+
+#else
+        res = sendmmsg(fd, msgbuf, BP_MSG_NBUF, 0);
+        if(res < 0) {
+            perror("cannot send message");
+        }
+
+#endif
+        if(rate) {
+            usleep((uint64_t)sval);
+        }
+    }
+
+    close(fd);
+    return 0;
+}