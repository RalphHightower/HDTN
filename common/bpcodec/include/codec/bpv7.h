<<<<<<< HEAD
#ifndef BPV7_H
#define BPV7_H 1
#include <cstdint>
#include <cstddef>
#include "Cbhe.h"
#include "TimestampUtil.h"
#include "codec/PrimaryBlock.h"
#include "codec/Cose.h"
#include "EnumAsFlagsMacro.h"
#include <array>
#include "bpcodec_export.h"
#ifndef CLASS_VISIBILITY_BPCODEC
#  ifdef _WIN32
#    define CLASS_VISIBILITY_BPCODEC
#  else
#    define CLASS_VISIBILITY_BPCODEC BPCODEC_EXPORT
#  endif
#endif

enum class BPV7_CRC_TYPE : uint8_t {
=======
#ifndef BPV7_H
#define BPV7_H 1
#include <cstdint>
#include <cstddef>
#include "Cbhe.h"
#include "TimestampUtil.h"
#include "codec/PrimaryBlock.h"
#include "codec/Cose.h"
#include "EnumAsFlagsMacro.h"
#include <array>

enum class BPV7_CRC_TYPE : uint8_t {
>>>>>>> aa05f9c9
    NONE       = 0,
    CRC16_X25  = 1,
    CRC32C     = 2
};
MAKE_ENUM_SUPPORT_OSTREAM_OPERATOR(BPV7_CRC_TYPE);

enum class BPV7_BUNDLEFLAG : uint64_t {
    NO_FLAGS_SET =                        0,
    ISFRAGMENT =                          1 << 0, //(0x0001)
    ADMINRECORD =                         1 << 1, //(0x0002)
    NOFRAGMENT =                          1 << 2, //(0x0004)
    USER_APP_ACK_REQUESTED =              1 << 5, //(0x0020)
    STATUSTIME_REQUESTED =                1 << 6, //(0x0040)
    RECEPTION_STATUS_REPORTS_REQUESTED =  1 << 14,//(0x4000)
    FORWARDING_STATUS_REPORTS_REQUESTED = 1 << 16,//(0x10000)
    DELIVERY_STATUS_REPORTS_REQUESTED =   1 << 17,//(0x20000)
    DELETION_STATUS_REPORTS_REQUESTED =   1 << 18 //(0x40000)
};
MAKE_ENUM_SUPPORT_FLAG_OPERATORS(BPV7_BUNDLEFLAG);
MAKE_ENUM_SUPPORT_OSTREAM_OPERATOR(BPV7_BUNDLEFLAG);

enum class BPV7_BLOCKFLAG : uint64_t {
    NO_FLAGS_SET =                                       0,
    MUST_BE_REPLICATED =                                 1 << 0, //(0x01)
    STATUS_REPORT_REQUESTED_IF_BLOCK_CANT_BE_PROCESSED = 1 << 1, //(0x02)
    DELETE_BUNDLE_IF_BLOCK_CANT_BE_PROCESSED =           1 << 2, //(0x04)
    REMOVE_BLOCK_IF_IT_CANT_BE_PROCESSED =               1 << 4  //(0x10)
};
MAKE_ENUM_SUPPORT_FLAG_OPERATORS(BPV7_BLOCKFLAG);
MAKE_ENUM_SUPPORT_OSTREAM_OPERATOR(BPV7_BLOCKFLAG);

// https://www.iana.org/assignments/bundle/bundle.xhtml#block-types
enum class BPV7_BLOCK_TYPE_CODE : uint8_t {
    PRIMARY_IMPLICIT_ZERO       = 0,
    PAYLOAD                     = 1,
    UNUSED_2                    = 2,
    UNUSED_3                    = 3,
    UNUSED_4                    = 4,
    UNUSED_5                    = 5,
    PREVIOUS_NODE               = 6,
    BUNDLE_AGE                  = 7,
    HOP_COUNT                   = 10,
    INTEGRITY                   = 11,
<<<<<<< HEAD
    CONFIDENTIALITY             = 12
};
MAKE_ENUM_SUPPORT_OSTREAM_OPERATOR(BPV7_BLOCK_TYPE_CODE);

enum class BPV7_ADMINISTRATIVE_RECORD_TYPE_CODE : uint64_t {
    UNUSED_ZERO                 = 0,
    BUNDLE_STATUS_REPORT        = 1,
    BIBE_PDU                    = 3, //bundle-in-bundle encapsulation (BIBE) Protocol Data Unit (BPDU)
    CUSTODY_SIGNAL              = 4
};
MAKE_ENUM_SUPPORT_OSTREAM_OPERATOR(BPV7_ADMINISTRATIVE_RECORD_TYPE_CODE);

enum class BPV7_STATUS_REPORT_REASON_CODE : uint64_t {
    NO_FURTHER_INFORMATION                    = 0,
    LIFETIME_EXPIRED                          = 1,
    FORWARDED_OVER_UNIDIRECTIONAL_LINK        = 2,
    TRANSMISSION_CANCELLED                    = 3, // reception by a node that already has a copy of this bundle
    DEPLETED_STORAGE                          = 4,
    DESTINATION_EID_UNINTELLIGIBLE            = 5,
    NO_KNOWN_ROUTE_DESTINATION_FROM_HERE      = 6,
    NO_TIMELY_CONTACT_WITH_NEXT_NODE_ON_ROUTE = 7,
    BLOCK_UNINTELLIGIBLE                      = 8,
    HOP_LIMIT_EXCEEDED                        = 9,
    TRAFFIC_PARED                             = 10, // e.g., status reports
    BLOCK_UNSUPPORTED                         = 11
};
MAKE_ENUM_SUPPORT_OSTREAM_OPERATOR(BPV7_STATUS_REPORT_REASON_CODE);

enum class BPV7_CUSTODY_SIGNAL_DISPOSITION_CODE : uint64_t {
    CUSTODY_ACCEPTED                          = 0,
    NO_FURTHER_INFORMATION                    = 1,
    RESERVED_2                                = 2,
    REDUNDANT                                 = 3, // reception by a node that already has a copy of this bundle
    DEPLETED_STORAGE                          = 4,
    DESTINATION_EID_UNINTELLIGIBLE            = 5,
    NO_KNOWN_ROUTE_DESTINATION_FROM_HERE      = 6,
    NO_TIMELY_CONTACT_WITH_NEXT_NODE_ON_ROUTE = 7,
    BLOCK_UNINTELLIGIBLE                      = 8
};
MAKE_ENUM_SUPPORT_OSTREAM_OPERATOR(BPV7_CUSTODY_SIGNAL_DISPOSITION_CODE);


//https://www.iana.org/assignments/bundle/bundle.xhtml
enum class BPSEC_SECURITY_CONTEXT_IDENTIFIERS {
    //name = value          Description
    //------------          -----------
    BIB_HMAC_SHA2 = 1, //   BIB-HMAC-SHA2  [RFC-ietf-dtn-bpsec-default-sc-11]
    BCB_AES_GCM = 2 //      BCB-AES-GCM    [RFC-ietf-dtn-bpsec-default-sc-11]
};
enum class BPSEC_BIB_HMAX_SHA2_INTEGRITY_SCOPE_FLAGS {
    //name = value                       Description
    //------------                       -----------
    INCLUDE_PRIMARY_BLOCK_FLAG = 0, //   [RFC-ietf-dtn-bpsec-default-sc-11]
    INCLUDE_TARGET_HEADER_FLAG = 1, //   [RFC-ietf-dtn-bpsec-default-sc-11]
    INCLUDE_SECURITY_HEADER_FLAG = 2 //  [RFC-ietf-dtn-bpsec-default-sc-11]
};
enum class BPSEC_BIB_HMAX_SHA2_INTEGRITY_SCOPE_MASKS : uint64_t {
    //https://datatracker.ietf.org/doc/draft-ietf-dtn-bpsec-default-sc/ 3.3.3.  Integrity Scope Flags
    //Bit 0 (the low-order bit, 0x0001): Primary Block Flag.
    //Bit 1 (0x0002): Target Header Flag.
    //Bit 2 (0x0004): Security Header Flag.
    NO_ADDITIONAL_SCOPE = 0,
    INCLUDE_PRIMARY_BLOCK = 1 << (static_cast<uint8_t>(BPSEC_BIB_HMAX_SHA2_INTEGRITY_SCOPE_FLAGS::INCLUDE_PRIMARY_BLOCK_FLAG)),
    INCLUDE_TARGET_HEADER = 1 << (static_cast<uint8_t>(BPSEC_BIB_HMAX_SHA2_INTEGRITY_SCOPE_FLAGS::INCLUDE_TARGET_HEADER_FLAG)),
    INCLUDE_SECURITY_HEADER = 1 << (static_cast<uint8_t>(BPSEC_BIB_HMAX_SHA2_INTEGRITY_SCOPE_FLAGS::INCLUDE_SECURITY_HEADER_FLAG)),
};
MAKE_ENUM_SUPPORT_FLAG_OPERATORS(BPSEC_BIB_HMAX_SHA2_INTEGRITY_SCOPE_MASKS);
MAKE_ENUM_SUPPORT_OSTREAM_OPERATOR(BPSEC_BIB_HMAX_SHA2_INTEGRITY_SCOPE_MASKS);
/*
//https://datatracker.ietf.org/doc/draft-ietf-dtn-bpsec-default-sc/
3.3.4.  Enumerations

   The BIB-HMAC-SHA2 security context parameters are listed in Table 2.
   In this table, the "Parm Id" column refers to the expected Parameter
   Identifier described in [I-D.ietf-dtn-bpsec], Section 3.10 "Parameter
   and Result Identification".

   If the default value column is empty, this indicates that the
   security parameter does not have a default value.

   BIB-HMAC-SHA2 Security Parameters

      +=========+=============+====================+===============+
      | Parm Id |  Parm Name  | CBOR Encoding Type | Default Value |
      +=========+=============+====================+===============+
      |    1    | SHA Variant |  unsigned integer  |       6       |
      +---------+-------------+--------------------+---------------+
      |    2    | Wrapped Key |    Byte String     |               |
      +---------+-------------+--------------------+---------------+
      |    3    |  Integrity  |  unsigned integer  |       7       |
      |         | Scope Flags |                    |               |
      +---------+-------------+--------------------+---------------+

                                 Table 2*/
enum class BPSEC_BIB_HMAX_SHA2_SECURITY_PARAMETERS {
    SHA_VARIANT = 1,
    WRAPPED_KEY = 2,
    INTEGRITY_SCOPE_FLAGS = 3
};
/*
//https://datatracker.ietf.org/doc/draft-ietf-dtn-bpsec-default-sc/
3.4.  Results

   The BIB-HMAC-SHA2 security context results are listed in Table 3.  In
   this table, the "Result Id" column refers to the expected Result
   Identifier described in [I-D.ietf-dtn-bpsec], Section 3.10 "Parameter
   and Result Identification".

   BIB-HMAC-SHA2 Security Results

       +========+==========+===============+======================+
       | Result |  Result  | CBOR Encoding |     Description      |
       |   Id   |   Name   |      Type     |                      |
       +========+==========+===============+======================+
       |   1    | Expected |  byte string  |  The output of the   |
       |        |   HMAC   |               | HMAC calculation at  |
       |        |          |               | the security source. |
       +--------+----------+---------------+----------------------+

                                 Table 3*/
enum class BPSEC_BIB_HMAX_SHA2_SECURITY_RESULTS {
    EXPECTED_HMAC = 1
};

enum class BPSEC_BCB_AES_GCM_AAD_SCOPE_FLAGS { //BPSec BCB-AES-GCM AAD Scope Flag
    //name = value                       Description
    //------------                       -----------
    INCLUDE_PRIMARY_BLOCK_FLAG = 0, //   [RFC-ietf-dtn-bpsec-default-sc-11]
    INCLUDE_TARGET_HEADER_FLAG = 1, //   [RFC-ietf-dtn-bpsec-default-sc-11]
    INCLUDE_SECURITY_HEADER_FLAG = 2 //  [RFC-ietf-dtn-bpsec-default-sc-11]
};
enum class BPSEC_BCB_AES_GCM_AAD_SCOPE_MASKS : uint64_t {
    //https://datatracker.ietf.org/doc/draft-ietf-dtn-bpsec-default-sc/ 4.3.4.  AAD Scope Flags
    //Bit 0 (the low-order bit, 0x0001): Primary Block Flag.
    //Bit 1 (0x0002): Target Header Flag.
    //Bit 2 (0x0004): Security Header Flag.
    NO_ADDITIONAL_SCOPE = 0,
    INCLUDE_PRIMARY_BLOCK = 1 << (static_cast<uint8_t>(BPSEC_BCB_AES_GCM_AAD_SCOPE_FLAGS::INCLUDE_PRIMARY_BLOCK_FLAG)),
    INCLUDE_TARGET_HEADER = 1 << (static_cast<uint8_t>(BPSEC_BCB_AES_GCM_AAD_SCOPE_FLAGS::INCLUDE_TARGET_HEADER_FLAG)),
    INCLUDE_SECURITY_HEADER = 1 << (static_cast<uint8_t>(BPSEC_BCB_AES_GCM_AAD_SCOPE_FLAGS::INCLUDE_SECURITY_HEADER_FLAG)),
};
MAKE_ENUM_SUPPORT_FLAG_OPERATORS(BPSEC_BCB_AES_GCM_AAD_SCOPE_MASKS);
MAKE_ENUM_SUPPORT_OSTREAM_OPERATOR(BPSEC_BCB_AES_GCM_AAD_SCOPE_MASKS);
/*
//https://datatracker.ietf.org/doc/draft-ietf-dtn-bpsec-default-sc/
4.3.5.  Enumerations

   The BCB-AES-GCM security context parameters are listed in Table 5.
   In this table, the "Parm Id" column refers to the expected Parameter
   Identifier described in [I-D.ietf-dtn-bpsec], Section 3.10 "Parameter
   and Result Identification".

   If the default value column is empty, this indicates that the
   security parameter does not have a default value.

   BCB-AES-GCM Security Parameters

     +=========+================+====================+===============+
     | Parm Id |   Parm Name    | CBOR Encoding Type | Default Value |
     +=========+================+====================+===============+
     |    1    | Initialization |    Byte String     |               |
     |         |     Vector     |                    |               |
     +---------+----------------+--------------------+---------------+
     |    2    |  AES Variant   |  Unsigned Integer  |       3       |
     +---------+----------------+--------------------+---------------+
     |    3    |  Wrapped Key   |    Byte String     |               |
     +---------+----------------+--------------------+---------------+
     |    4    |   AAD Scope    |  Unsigned Integer  |       7       |
     |         |     Flags      |                    |               |
     +---------+----------------+--------------------+---------------+

                                  Table 5*/
enum class BPSEC_BCB_AES_GCM_AAD_SECURITY_PARAMETERS {
    INITIALIZATION_VECTOR = 1,
    AES_VARIANT = 2,
    WRAPPED_KEY = 3,
    AAD_SCOPE_FLAGS = 4
};
/*
//https://datatracker.ietf.org/doc/draft-ietf-dtn-bpsec-default-sc/
4.4.2.  Enumerations

   The BCB-AES-GCM security context results are listed in Table 6.  In
   this table, the "Result Id" column refers to the expected Result
   Identifier described in [I-D.ietf-dtn-bpsec], Section 3.10 "Parameter
   and Result Identification".

   BCB-AES-GCM Security Results

          +===========+====================+====================+
          | Result Id |    Result Name     | CBOR Encoding Type |
          +===========+====================+====================+
          |     1     | Authentication Tag |    Byte String     |
          +-----------+--------------------+--------------------+

                                  Table 6*/
enum class BPSEC_BCB_AES_GCM_AAD_SECURITY_RESULTS {
    AUTHENTICATION_TAG = 1
};


struct CLASS_VISIBILITY_BPCODEC Bpv7CbhePrimaryBlock : public PrimaryBlock {
    static constexpr uint64_t smallestSerializedPrimarySize = //uint64_t bufferSize
        1 + //cbor initial byte denoting cbor array
        1 + //bundle version 7 byte
        1 + //m_bundleProcessingControlFlags
        1 + //crc type code byte
        3 + //destEid
        3 + //srcNodeId
        3 + //reportToEid
        3 + //creation timestamp
        1; //lifetime;

    BPV7_BUNDLEFLAG m_bundleProcessingControlFlags;
    cbhe_eid_t m_destinationEid;
    cbhe_eid_t m_sourceNodeId; //A "node ID" is an EID that identifies the administrative endpoint of a node (uses eid data type).
    cbhe_eid_t m_reportToEid;
    TimestampUtil::bpv7_creation_timestamp_t m_creationTimestamp;
    uint64_t m_lifetimeMilliseconds;
    uint64_t m_fragmentOffset;
    uint64_t m_totalApplicationDataUnitLength;
    uint32_t m_computedCrc32; //computed after serialization or deserialization
    uint16_t m_computedCrc16; //computed after serialization or deserialization
    BPV7_CRC_TYPE m_crcType; //placed uint8 at the end of struct (should be at the beginning) for more efficient memory usage

    BPCODEC_EXPORT Bpv7CbhePrimaryBlock(); //a default constructor: X()
    BPCODEC_EXPORT ~Bpv7CbhePrimaryBlock(); //a destructor: ~X()
    BPCODEC_EXPORT Bpv7CbhePrimaryBlock(const Bpv7CbhePrimaryBlock& o); //a copy constructor: X(const X&)
    BPCODEC_EXPORT Bpv7CbhePrimaryBlock(Bpv7CbhePrimaryBlock&& o); //a move constructor: X(X&&)
    BPCODEC_EXPORT Bpv7CbhePrimaryBlock& operator=(const Bpv7CbhePrimaryBlock& o); //a copy assignment: operator=(const X&)
    BPCODEC_EXPORT Bpv7CbhePrimaryBlock& operator=(Bpv7CbhePrimaryBlock&& o); //a move assignment: operator=(X&&)
    BPCODEC_EXPORT bool operator==(const Bpv7CbhePrimaryBlock & o) const; //operator ==
    BPCODEC_EXPORT bool operator!=(const Bpv7CbhePrimaryBlock & o) const; //operator !=
    BPCODEC_EXPORT void SetZero();
    BPCODEC_EXPORT uint64_t SerializeBpv7(uint8_t * serialization); //modifies m_computedCrcXX
    BPCODEC_EXPORT uint64_t GetSerializationSize() const;
    BPCODEC_EXPORT bool DeserializeBpv7(uint8_t * serialization, uint64_t & numBytesTakenToDecode, uint64_t bufferSize); //serialization must be temporarily modifyable to zero crc and restore it

    BPCODEC_EXPORT virtual bool HasCustodyFlagSet() const;
    BPCODEC_EXPORT virtual bool HasFragmentationFlagSet() const;
    BPCODEC_EXPORT virtual cbhe_bundle_uuid_t GetCbheBundleUuidFromPrimary() const;
    BPCODEC_EXPORT virtual cbhe_bundle_uuid_nofragment_t GetCbheBundleUuidNoFragmentFromPrimary() const;
    BPCODEC_EXPORT virtual cbhe_eid_t GetFinalDestinationEid() const;
    BPCODEC_EXPORT virtual uint8_t GetPriority() const;
    BPCODEC_EXPORT virtual uint64_t GetExpirationSeconds() const;
    BPCODEC_EXPORT virtual uint64_t GetSequenceForSecondsScale() const;
    BPCODEC_EXPORT virtual uint64_t GetExpirationMilliseconds() const;
    BPCODEC_EXPORT virtual uint64_t GetSequenceForMillisecondsScale() const;
};

struct CLASS_VISIBILITY_BPCODEC Bpv7CanonicalBlock {

    static constexpr uint64_t smallestSerializedCanonicalSize = //uint64_t bufferSize
        1 + //cbor initial byte denoting cbor array
        1 + //block type code byte
        1 + //block number
        1 + //m_blockProcessingControlFlags
        1 + //crc type code byte
        1 + //byte string header
        0 + //data
        0; //crc if not present

    static constexpr uint64_t largestZeroDataSerializedCanonicalSize = //uint64_t bufferSize
        2 + //cbor initial byte denoting cbor array
        2 + //block type code byte
        9 + //block number
        9 + //m_blockProcessingControlFlags
        1 + //crc type code byte
        9 + //byte string header
        0 + //data
        5; //crc32

    uint64_t m_blockNumber;
    BPV7_BLOCKFLAG m_blockProcessingControlFlags;
    uint8_t * m_dataPtr; //if NULL, data won't be copied (just allocated) and crc won't be computed
    uint64_t m_dataLength;
    uint32_t m_computedCrc32; //computed after serialization or deserialization
    uint16_t m_computedCrc16; //computed after serialization or deserialization
    BPV7_BLOCK_TYPE_CODE m_blockTypeCode; //placed uint8 at the end of struct (should be at the beginning) for more efficient memory usage
    BPV7_CRC_TYPE m_crcType; //placed uint8 at the end of struct for more efficient memory usage
    

    BPCODEC_EXPORT Bpv7CanonicalBlock(); //a default constructor: X()
    BPCODEC_EXPORT virtual ~Bpv7CanonicalBlock(); //a destructor: ~X()
    BPCODEC_EXPORT Bpv7CanonicalBlock(const Bpv7CanonicalBlock& o); //a copy constructor: X(const X&)
    BPCODEC_EXPORT Bpv7CanonicalBlock(Bpv7CanonicalBlock&& o); //a move constructor: X(X&&)
    BPCODEC_EXPORT Bpv7CanonicalBlock& operator=(const Bpv7CanonicalBlock& o); //a copy assignment: operator=(const X&)
    BPCODEC_EXPORT Bpv7CanonicalBlock& operator=(Bpv7CanonicalBlock&& o); //a move assignment: operator=(X&&)
    BPCODEC_EXPORT bool operator==(const Bpv7CanonicalBlock & o) const; //operator ==
    BPCODEC_EXPORT bool operator!=(const Bpv7CanonicalBlock & o) const; //operator !=
    BPCODEC_EXPORT virtual void SetZero();
    BPCODEC_EXPORT virtual uint64_t SerializeBpv7(uint8_t * serialization); //modifies m_dataPtr to serialized location
    BPCODEC_EXPORT uint64_t GetSerializationSize() const;
    BPCODEC_EXPORT virtual uint64_t GetCanonicalBlockTypeSpecificDataSerializationSize() const;
    BPCODEC_EXPORT void RecomputeCrcAfterDataModification(uint8_t * serializationBase, const uint64_t sizeSerialized);
    BPCODEC_EXPORT static bool DeserializeBpv7(std::unique_ptr<Bpv7CanonicalBlock> & canonicalPtr, uint8_t * serialization,
        uint64_t & numBytesTakenToDecode, uint64_t bufferSize, const bool skipCrcVerify, const bool isAdminRecord);
    BPCODEC_EXPORT virtual bool Virtual_DeserializeExtensionBlockDataBpv7();
};


struct CLASS_VISIBILITY_BPCODEC Bpv7PreviousNodeCanonicalBlock : public Bpv7CanonicalBlock {
    static constexpr uint64_t largestSerializedDataOnlySize =
        1 + //cbor initial byte denoting cbor array (major type 4, additional information 2)
        9 + //node number
        9; //service number
        
    BPCODEC_EXPORT Bpv7PreviousNodeCanonicalBlock(); //a default constructor: X()
    BPCODEC_EXPORT virtual ~Bpv7PreviousNodeCanonicalBlock(); //a destructor: ~X()
    BPCODEC_EXPORT Bpv7PreviousNodeCanonicalBlock(const Bpv7PreviousNodeCanonicalBlock& o); //a copy constructor: X(const X&)
    BPCODEC_EXPORT Bpv7PreviousNodeCanonicalBlock(Bpv7PreviousNodeCanonicalBlock&& o); //a move constructor: X(X&&)
    BPCODEC_EXPORT Bpv7PreviousNodeCanonicalBlock& operator=(const Bpv7PreviousNodeCanonicalBlock& o); //a copy assignment: operator=(const X&)
    BPCODEC_EXPORT Bpv7PreviousNodeCanonicalBlock& operator=(Bpv7PreviousNodeCanonicalBlock&& o); //a move assignment: operator=(X&&)
    BPCODEC_EXPORT bool operator==(const Bpv7PreviousNodeCanonicalBlock & o) const; //operator ==
    BPCODEC_EXPORT bool operator!=(const Bpv7PreviousNodeCanonicalBlock & o) const; //operator !=
    BPCODEC_EXPORT virtual void SetZero();
    BPCODEC_EXPORT virtual uint64_t SerializeBpv7(uint8_t * serialization); //modifies m_dataPtr to serialized location
    BPCODEC_EXPORT virtual uint64_t GetCanonicalBlockTypeSpecificDataSerializationSize() const;
    BPCODEC_EXPORT virtual bool Virtual_DeserializeExtensionBlockDataBpv7();

    cbhe_eid_t m_previousNode;
};

struct CLASS_VISIBILITY_BPCODEC Bpv7BundleAgeCanonicalBlock : public Bpv7CanonicalBlock {
    static constexpr uint64_t largestSerializedDataOnlySize = 9;

    BPCODEC_EXPORT Bpv7BundleAgeCanonicalBlock(); //a default constructor: X()
    BPCODEC_EXPORT virtual ~Bpv7BundleAgeCanonicalBlock(); //a destructor: ~X()
    BPCODEC_EXPORT Bpv7BundleAgeCanonicalBlock(const Bpv7BundleAgeCanonicalBlock& o); //a copy constructor: X(const X&)
    BPCODEC_EXPORT Bpv7BundleAgeCanonicalBlock(Bpv7BundleAgeCanonicalBlock&& o); //a move constructor: X(X&&)
    BPCODEC_EXPORT Bpv7BundleAgeCanonicalBlock& operator=(const Bpv7BundleAgeCanonicalBlock& o); //a copy assignment: operator=(const X&)
    BPCODEC_EXPORT Bpv7BundleAgeCanonicalBlock& operator=(Bpv7BundleAgeCanonicalBlock&& o); //a move assignment: operator=(X&&)
    BPCODEC_EXPORT bool operator==(const Bpv7BundleAgeCanonicalBlock & o) const; //operator ==
    BPCODEC_EXPORT bool operator!=(const Bpv7BundleAgeCanonicalBlock & o) const; //operator !=
    BPCODEC_EXPORT virtual void SetZero();
    BPCODEC_EXPORT virtual uint64_t SerializeBpv7(uint8_t * serialization); //modifies m_dataPtr to serialized location
    BPCODEC_EXPORT virtual uint64_t GetCanonicalBlockTypeSpecificDataSerializationSize() const;
    BPCODEC_EXPORT virtual bool Virtual_DeserializeExtensionBlockDataBpv7();

    uint64_t m_bundleAgeMilliseconds;
};

struct CLASS_VISIBILITY_BPCODEC Bpv7HopCountCanonicalBlock : public Bpv7CanonicalBlock {
    static constexpr uint64_t largestSerializedDataOnlySize =
        1 + //cbor initial byte denoting cbor array (major type 4, additional information 2)
        9 + //hop limit
        9; //hop count

    BPCODEC_EXPORT Bpv7HopCountCanonicalBlock(); //a default constructor: X()
    BPCODEC_EXPORT virtual ~Bpv7HopCountCanonicalBlock(); //a destructor: ~X()
    BPCODEC_EXPORT Bpv7HopCountCanonicalBlock(const Bpv7HopCountCanonicalBlock& o); //a copy constructor: X(const X&)
    BPCODEC_EXPORT Bpv7HopCountCanonicalBlock(Bpv7HopCountCanonicalBlock&& o); //a move constructor: X(X&&)
    BPCODEC_EXPORT Bpv7HopCountCanonicalBlock& operator=(const Bpv7HopCountCanonicalBlock& o); //a copy assignment: operator=(const X&)
    BPCODEC_EXPORT Bpv7HopCountCanonicalBlock& operator=(Bpv7HopCountCanonicalBlock&& o); //a move assignment: operator=(X&&)
    BPCODEC_EXPORT bool operator==(const Bpv7HopCountCanonicalBlock & o) const; //operator ==
    BPCODEC_EXPORT bool operator!=(const Bpv7HopCountCanonicalBlock & o) const; //operator !=
    BPCODEC_EXPORT virtual void SetZero();
    BPCODEC_EXPORT virtual uint64_t SerializeBpv7(uint8_t * serialization); //modifies m_dataPtr to serialized location
    BPCODEC_EXPORT virtual uint64_t GetCanonicalBlockTypeSpecificDataSerializationSize() const;
    BPCODEC_EXPORT virtual bool Virtual_DeserializeExtensionBlockDataBpv7();
    BPCODEC_EXPORT bool TryReserializeExtensionBlockDataWithoutResizeBpv7();

    uint64_t m_hopLimit;
    uint64_t m_hopCount;
};

struct CLASS_VISIBILITY_BPCODEC Bpv7AbstractSecurityBlockValueBase {
    BPCODEC_EXPORT virtual ~Bpv7AbstractSecurityBlockValueBase() = 0; // Pure virtual destructor
    virtual uint64_t SerializeBpv7(uint8_t * serialization, uint64_t bufferSize) = 0;
    virtual uint64_t GetSerializationSize() const = 0;
    virtual bool DeserializeBpv7(uint8_t * serialization, uint64_t & numBytesTakenToDecode, uint64_t bufferSize) = 0;
    virtual bool IsEqual(const Bpv7AbstractSecurityBlockValueBase * otherPtr) const = 0;
};
struct CLASS_VISIBILITY_BPCODEC Bpv7AbstractSecurityBlockValueUint : public Bpv7AbstractSecurityBlockValueBase {
    BPCODEC_EXPORT virtual ~Bpv7AbstractSecurityBlockValueUint();
    BPCODEC_EXPORT virtual uint64_t SerializeBpv7(uint8_t * serialization, uint64_t bufferSize);
    BPCODEC_EXPORT virtual uint64_t GetSerializationSize() const;
    BPCODEC_EXPORT virtual bool DeserializeBpv7(uint8_t * serialization, uint64_t & numBytesTakenToDecode, uint64_t bufferSize);
    BPCODEC_EXPORT virtual bool IsEqual(const Bpv7AbstractSecurityBlockValueBase * otherPtr) const;

    uint64_t m_uintValue;
};
struct CLASS_VISIBILITY_BPCODEC Bpv7AbstractSecurityBlockValueByteString : public Bpv7AbstractSecurityBlockValueBase {
    BPCODEC_EXPORT virtual ~Bpv7AbstractSecurityBlockValueByteString();
    BPCODEC_EXPORT virtual uint64_t SerializeBpv7(uint8_t * serialization, uint64_t bufferSize);
    BPCODEC_EXPORT virtual uint64_t GetSerializationSize() const;
    BPCODEC_EXPORT virtual bool DeserializeBpv7(uint8_t * serialization, uint64_t & numBytesTakenToDecode, uint64_t bufferSize);
    BPCODEC_EXPORT virtual bool IsEqual(const Bpv7AbstractSecurityBlockValueBase * otherPtr) const;

    std::vector<uint8_t> m_byteString;
};

struct CLASS_VISIBILITY_BPCODEC Bpv7AbstractSecurityBlock : public Bpv7CanonicalBlock {

    typedef std::vector<uint64_t> security_targets_t;
    typedef uint64_t security_context_id_t;
    typedef uint8_t security_context_flags_t;
    //generic typedefs for cipher suite parameters and security results
    typedef uint64_t id_t;
    typedef std::unique_ptr<Bpv7AbstractSecurityBlockValueBase> value_ptr_t;
    typedef std::pair<id_t, value_ptr_t> id_value_pair_t;
    typedef std::vector<id_value_pair_t> id_value_pairs_vec_t;
    //cipher suite parameters:
    typedef id_t parameter_id_t;
    typedef value_ptr_t parameter_value_t;
    typedef id_value_pair_t security_context_parameter_t;
    typedef id_value_pairs_vec_t security_context_parameters_t;
    //security result:
    typedef id_t security_result_id_t;
    typedef value_ptr_t security_result_value_t;
    typedef id_value_pair_t security_result_t;
    typedef id_value_pairs_vec_t security_results_t;


    BPCODEC_EXPORT Bpv7AbstractSecurityBlock(); //a default constructor: X()
    BPCODEC_EXPORT virtual ~Bpv7AbstractSecurityBlock(); //a destructor: ~X()
    BPCODEC_EXPORT Bpv7AbstractSecurityBlock(const Bpv7AbstractSecurityBlock& o) = delete; //a copy constructor: X(const X&)
    BPCODEC_EXPORT Bpv7AbstractSecurityBlock(Bpv7AbstractSecurityBlock&& o); //a move constructor: X(X&&)
    BPCODEC_EXPORT Bpv7AbstractSecurityBlock& operator=(const Bpv7AbstractSecurityBlock& o) = delete; //a copy assignment: operator=(const X&)
    BPCODEC_EXPORT Bpv7AbstractSecurityBlock& operator=(Bpv7AbstractSecurityBlock&& o); //a move assignment: operator=(X&&)
    BPCODEC_EXPORT bool operator==(const Bpv7AbstractSecurityBlock & o) const; //operator ==
    BPCODEC_EXPORT bool operator!=(const Bpv7AbstractSecurityBlock & o) const; //operator !=
    BPCODEC_EXPORT virtual void SetZero();
    BPCODEC_EXPORT virtual uint64_t SerializeBpv7(uint8_t * serialization); //modifies m_dataPtr to serialized location
    BPCODEC_EXPORT virtual uint64_t GetCanonicalBlockTypeSpecificDataSerializationSize() const;
    BPCODEC_EXPORT virtual bool Virtual_DeserializeExtensionBlockDataBpv7();
    BPCODEC_EXPORT bool IsSecurityContextParametersPresent() const;
    BPCODEC_EXPORT void SetSecurityContextParametersPresent();
    BPCODEC_EXPORT void ClearSecurityContextParametersPresent();
    BPCODEC_EXPORT void SetSecurityContextId(BPSEC_SECURITY_CONTEXT_IDENTIFIERS id);

    BPCODEC_EXPORT static uint64_t SerializeIdValuePairsVecBpv7(uint8_t * serialization, const id_value_pairs_vec_t & idValuePairsVec, uint64_t bufferSize);
    BPCODEC_EXPORT static uint64_t IdValuePairsVecBpv7SerializationSize(const id_value_pairs_vec_t & idValuePairsVec);
    BPCODEC_EXPORT static bool DeserializeIdValuePairsVecBpv7(uint8_t * serialization, uint64_t & numBytesTakenToDecode, uint64_t bufferSize, id_value_pairs_vec_t & idValuePairsVec,
        const BPSEC_SECURITY_CONTEXT_IDENTIFIERS securityContext, const bool isForSecurityParameters, const uint64_t maxElements);
    BPCODEC_EXPORT static bool DeserializeIdValuePairBpv7(uint8_t * serialization, uint64_t & numBytesTakenToDecode, uint64_t bufferSize, id_value_pair_t & idValuePair,
        const BPSEC_SECURITY_CONTEXT_IDENTIFIERS securityContext, const bool isForSecurityParameters);
    BPCODEC_EXPORT static bool IsEqual(const id_value_pairs_vec_t & pVec1, const id_value_pairs_vec_t & pVec2);

    security_targets_t m_securityTargets;
    security_context_id_t m_securityContextId;
    security_context_flags_t m_securityContextFlags;
    cbhe_eid_t m_securitySource;
    security_context_parameters_t m_securityContextParametersOptional;
    security_results_t m_securityResults;

protected:
    std::vector<uint8_t> * Protected_AppendAndGetSecurityResultByteStringPtr(uint64_t resultType);
    std::vector<std::vector<uint8_t>*> Protected_GetAllSecurityResultsByteStringPtrs(uint64_t resultType);
};

struct CLASS_VISIBILITY_BPCODEC Bpv7BlockIntegrityBlock : public Bpv7AbstractSecurityBlock {
    BPCODEC_EXPORT Bpv7BlockIntegrityBlock(); //a default constructor: X()
    BPCODEC_EXPORT virtual ~Bpv7BlockIntegrityBlock(); //a destructor: ~X()
    BPCODEC_EXPORT Bpv7BlockIntegrityBlock(const Bpv7BlockIntegrityBlock& o) = delete; //a copy constructor: X(const X&)
    BPCODEC_EXPORT Bpv7BlockIntegrityBlock(Bpv7BlockIntegrityBlock&& o); //a move constructor: X(X&&)
    BPCODEC_EXPORT Bpv7BlockIntegrityBlock& operator=(const Bpv7BlockIntegrityBlock& o) = delete; //a copy assignment: operator=(const X&)
    BPCODEC_EXPORT Bpv7BlockIntegrityBlock& operator=(Bpv7BlockIntegrityBlock&& o); //a move assignment: operator=(X&&)
    BPCODEC_EXPORT bool operator==(const Bpv7BlockIntegrityBlock & o) const; //operator ==
    BPCODEC_EXPORT bool operator!=(const Bpv7BlockIntegrityBlock & o) const; //operator !=
    BPCODEC_EXPORT virtual void SetZero();
    
    BPCODEC_EXPORT bool AddOrUpdateSecurityParameterShaVariant(COSE_ALGORITHMS alg);
    BPCODEC_EXPORT COSE_ALGORITHMS GetSecurityParameterShaVariant(bool & success) const;
    BPCODEC_EXPORT bool AddSecurityParameterIntegrityScope(BPSEC_BIB_HMAX_SHA2_INTEGRITY_SCOPE_MASKS integrityScope);
    BPCODEC_EXPORT bool IsSecurityParameterIntegrityScopePresentAndSet(BPSEC_BIB_HMAX_SHA2_INTEGRITY_SCOPE_MASKS integrityScope) const;
    BPCODEC_EXPORT std::vector<uint8_t> * AddAndGetWrappedKeyPtr();
    BPCODEC_EXPORT std::vector<uint8_t> * AppendAndGetExpectedHmacPtr();
    BPCODEC_EXPORT std::vector<std::vector<uint8_t>*> GetAllExpectedHmacPtrs();
};

struct CLASS_VISIBILITY_BPCODEC Bpv7BlockConfidentialityBlock : public Bpv7AbstractSecurityBlock {
    BPCODEC_EXPORT Bpv7BlockConfidentialityBlock(); //a default constructor: X()
    BPCODEC_EXPORT virtual ~Bpv7BlockConfidentialityBlock(); //a destructor: ~X()
    BPCODEC_EXPORT Bpv7BlockConfidentialityBlock(const Bpv7BlockConfidentialityBlock& o) = delete; //a copy constructor: X(const X&)
    BPCODEC_EXPORT Bpv7BlockConfidentialityBlock(Bpv7BlockConfidentialityBlock&& o); //a move constructor: X(X&&)
    BPCODEC_EXPORT Bpv7BlockConfidentialityBlock& operator=(const Bpv7BlockConfidentialityBlock& o) = delete; //a copy assignment: operator=(const X&)
    BPCODEC_EXPORT Bpv7BlockConfidentialityBlock& operator=(Bpv7BlockConfidentialityBlock&& o); //a move assignment: operator=(X&&)
    BPCODEC_EXPORT bool operator==(const Bpv7BlockConfidentialityBlock & o) const; //operator ==
    BPCODEC_EXPORT bool operator!=(const Bpv7BlockConfidentialityBlock & o) const; //operator !=
    BPCODEC_EXPORT virtual void SetZero();

    BPCODEC_EXPORT bool AddOrUpdateSecurityParameterAesVariant(COSE_ALGORITHMS alg);
    BPCODEC_EXPORT COSE_ALGORITHMS GetSecurityParameterAesVariant(bool & success) const;
    BPCODEC_EXPORT bool AddSecurityParameterScope(BPSEC_BCB_AES_GCM_AAD_SCOPE_MASKS scope);
    BPCODEC_EXPORT bool IsSecurityParameterScopePresentAndSet(BPSEC_BCB_AES_GCM_AAD_SCOPE_MASKS scope) const;
    BPCODEC_EXPORT std::vector<uint8_t> * AddAndGetAesWrappedKeyPtr();
    BPCODEC_EXPORT std::vector<uint8_t> * AddAndGetInitializationVectorPtr();
    BPCODEC_EXPORT std::vector<uint8_t> * AppendAndGetPayloadAuthenticationTagPtr();
    BPCODEC_EXPORT std::vector<std::vector<uint8_t>*> GetAllPayloadAuthenticationTagPtrs();
private:
    BPCODEC_NO_EXPORT std::vector<uint8_t> * Private_AddAndGetByteStringParamPtr(BPSEC_BCB_AES_GCM_AAD_SECURITY_PARAMETERS parameter);
};

struct CLASS_VISIBILITY_BPCODEC Bpv7AdministrativeRecordContentBase {
    BPCODEC_EXPORT virtual ~Bpv7AdministrativeRecordContentBase() = 0; // Pure virtual destructor
    virtual uint64_t SerializeBpv7(uint8_t * serialization, uint64_t bufferSize) = 0;
    virtual uint64_t GetSerializationSize() const = 0;
    virtual bool DeserializeBpv7(uint8_t * serialization, uint64_t & numBytesTakenToDecode, uint64_t bufferSize) = 0;
    virtual bool IsEqual(const Bpv7AdministrativeRecordContentBase * otherPtr) const = 0;
};
struct CLASS_VISIBILITY_BPCODEC Bpv7AdministrativeRecordContentBundleStatusReport : public Bpv7AdministrativeRecordContentBase {
    typedef std::pair<bool, uint64_t> status_info_content_t; //[status-indicator: bool, optional_timestamp: dtn_time]
    typedef std::array<status_info_content_t, 4> bundle_status_information_t;

    BPCODEC_EXPORT virtual ~Bpv7AdministrativeRecordContentBundleStatusReport();
    BPCODEC_EXPORT virtual uint64_t SerializeBpv7(uint8_t * serialization, uint64_t bufferSize);
    BPCODEC_EXPORT virtual uint64_t GetSerializationSize() const;
    BPCODEC_EXPORT virtual bool DeserializeBpv7(uint8_t * serialization, uint64_t & numBytesTakenToDecode, uint64_t bufferSize);
    BPCODEC_EXPORT virtual bool IsEqual(const Bpv7AdministrativeRecordContentBase * otherPtr) const;

    
    // status-record-content = [
    //  bundle-status-information,
    //  status-report-reason-code: uint,
    //  source-node-eid: eid,
    //  subject-creation-timestamp: creation-timestamp,
    //  ? (
    //    subject-payload-offset: uint,
    //    subject-payload-length: uint
    //  )
    // ]
    bundle_status_information_t m_bundleStatusInfo;
    BPV7_STATUS_REPORT_REASON_CODE m_statusReportReasonCode;
    cbhe_eid_t m_sourceNodeEid;
    TimestampUtil::bpv7_creation_timestamp_t m_creationTimestamp;
    uint64_t m_optionalSubjectPayloadFragmentOffset;
    uint64_t m_optionalSubjectPayloadFragmentLength;
    bool m_subjectBundleIsFragment;
    bool m_reportStatusTimeFlagWasSet;
};
struct CLASS_VISIBILITY_BPCODEC Bpv7AdministrativeRecordContentBibePduMessage : public Bpv7AdministrativeRecordContentBase {
    
    BPCODEC_EXPORT virtual ~Bpv7AdministrativeRecordContentBibePduMessage();
    BPCODEC_EXPORT virtual uint64_t SerializeBpv7(uint8_t * serialization, uint64_t bufferSize);
    BPCODEC_EXPORT virtual uint64_t GetSerializationSize() const;
    BPCODEC_EXPORT virtual bool DeserializeBpv7(uint8_t * serialization, uint64_t & numBytesTakenToDecode, uint64_t bufferSize);
    BPCODEC_EXPORT virtual bool IsEqual(const Bpv7AdministrativeRecordContentBase * otherPtr) const;

    uint64_t m_transmissionId;
    uint64_t m_custodyRetransmissionTime;
    uint8_t * m_encapsulatedBundlePtr;
    uint64_t m_encapsulatedBundleLength;
    std::vector<uint8_t> m_temporaryEncapsulatedBundleStorage;
};
struct CLASS_VISIBILITY_BPCODEC Bpv7AdministrativeRecord : public Bpv7CanonicalBlock {

    BPV7_ADMINISTRATIVE_RECORD_TYPE_CODE m_adminRecordTypeCode;
    std::unique_ptr<Bpv7AdministrativeRecordContentBase> m_adminRecordContentPtr;
    
    BPCODEC_EXPORT Bpv7AdministrativeRecord(); //a default constructor: X()
    BPCODEC_EXPORT virtual ~Bpv7AdministrativeRecord(); //a destructor: ~X()
    BPCODEC_EXPORT Bpv7AdministrativeRecord(const Bpv7AdministrativeRecord& o) = delete;; //a copy constructor: X(const X&)
    BPCODEC_EXPORT Bpv7AdministrativeRecord(Bpv7AdministrativeRecord&& o); //a move constructor: X(X&&)
    BPCODEC_EXPORT Bpv7AdministrativeRecord& operator=(const Bpv7AdministrativeRecord& o) = delete;; //a copy assignment: operator=(const X&)
    BPCODEC_EXPORT Bpv7AdministrativeRecord& operator=(Bpv7AdministrativeRecord&& o); //a move assignment: operator=(X&&)
    BPCODEC_EXPORT bool operator==(const Bpv7AdministrativeRecord & o) const; //operator ==
    BPCODEC_EXPORT bool operator!=(const Bpv7AdministrativeRecord & o) const; //operator !=
    BPCODEC_EXPORT virtual void SetZero();
    BPCODEC_EXPORT virtual uint64_t SerializeBpv7(uint8_t * serialization); //modifies m_dataPtr to serialized location
    BPCODEC_EXPORT virtual uint64_t GetCanonicalBlockTypeSpecificDataSerializationSize() const;
    BPCODEC_EXPORT virtual bool Virtual_DeserializeExtensionBlockDataBpv7();
};



#endif //BPV7_H
=======
    CONFIDENTIALITY             = 12
};
MAKE_ENUM_SUPPORT_OSTREAM_OPERATOR(BPV7_BLOCK_TYPE_CODE);

enum class BPV7_ADMINISTRATIVE_RECORD_TYPE_CODE : uint64_t {
    UNUSED_ZERO                 = 0,
    BUNDLE_STATUS_REPORT        = 1,
    BIBE_PDU                    = 3, //bundle-in-bundle encapsulation (BIBE) Protocol Data Unit (BPDU)
    CUSTODY_SIGNAL              = 4
};
MAKE_ENUM_SUPPORT_OSTREAM_OPERATOR(BPV7_ADMINISTRATIVE_RECORD_TYPE_CODE);

enum class BPV7_STATUS_REPORT_REASON_CODE : uint64_t {
    NO_FURTHER_INFORMATION                    = 0,
    LIFETIME_EXPIRED                          = 1,
    FORWARDED_OVER_UNIDIRECTIONAL_LINK        = 2,
    TRANSMISSION_CANCELLED                    = 3, // reception by a node that already has a copy of this bundle
    DEPLETED_STORAGE                          = 4,
    DESTINATION_EID_UNINTELLIGIBLE            = 5,
    NO_KNOWN_ROUTE_DESTINATION_FROM_HERE      = 6,
    NO_TIMELY_CONTACT_WITH_NEXT_NODE_ON_ROUTE = 7,
    BLOCK_UNINTELLIGIBLE                      = 8,
    HOP_LIMIT_EXCEEDED                        = 9,
    TRAFFIC_PARED                             = 10, // e.g., status reports
    BLOCK_UNSUPPORTED                         = 11
};
MAKE_ENUM_SUPPORT_OSTREAM_OPERATOR(BPV7_STATUS_REPORT_REASON_CODE);

enum class BPV7_CUSTODY_SIGNAL_DISPOSITION_CODE : uint64_t {
    CUSTODY_ACCEPTED                          = 0,
    NO_FURTHER_INFORMATION                    = 1,
    RESERVED_2                                = 2,
    REDUNDANT                                 = 3, // reception by a node that already has a copy of this bundle
    DEPLETED_STORAGE                          = 4,
    DESTINATION_EID_UNINTELLIGIBLE            = 5,
    NO_KNOWN_ROUTE_DESTINATION_FROM_HERE      = 6,
    NO_TIMELY_CONTACT_WITH_NEXT_NODE_ON_ROUTE = 7,
    BLOCK_UNINTELLIGIBLE                      = 8
};
MAKE_ENUM_SUPPORT_OSTREAM_OPERATOR(BPV7_CUSTODY_SIGNAL_DISPOSITION_CODE);


//https://www.iana.org/assignments/bundle/bundle.xhtml
enum class BPSEC_SECURITY_CONTEXT_IDENTIFIERS {
    //name = value          Description
    //------------          -----------
    BIB_HMAC_SHA2 = 1, //   BIB-HMAC-SHA2  [RFC-ietf-dtn-bpsec-default-sc-11]
    BCB_AES_GCM = 2 //      BCB-AES-GCM    [RFC-ietf-dtn-bpsec-default-sc-11]
};
enum class BPSEC_BIB_HMAX_SHA2_INTEGRITY_SCOPE_FLAGS {
    //name = value                       Description
    //------------                       -----------
    INCLUDE_PRIMARY_BLOCK_FLAG = 0, //   [RFC-ietf-dtn-bpsec-default-sc-11]
    INCLUDE_TARGET_HEADER_FLAG = 1, //   [RFC-ietf-dtn-bpsec-default-sc-11]
    INCLUDE_SECURITY_HEADER_FLAG = 2 //  [RFC-ietf-dtn-bpsec-default-sc-11]
};
enum class BPSEC_BIB_HMAX_SHA2_INTEGRITY_SCOPE_MASKS : uint64_t {
    //https://datatracker.ietf.org/doc/draft-ietf-dtn-bpsec-default-sc/ 3.3.3.  Integrity Scope Flags
    //Bit 0 (the low-order bit, 0x0001): Primary Block Flag.
    //Bit 1 (0x0002): Target Header Flag.
    //Bit 2 (0x0004): Security Header Flag.
    NO_ADDITIONAL_SCOPE = 0,
    INCLUDE_PRIMARY_BLOCK = 1 << (static_cast<uint8_t>(BPSEC_BIB_HMAX_SHA2_INTEGRITY_SCOPE_FLAGS::INCLUDE_PRIMARY_BLOCK_FLAG)),
    INCLUDE_TARGET_HEADER = 1 << (static_cast<uint8_t>(BPSEC_BIB_HMAX_SHA2_INTEGRITY_SCOPE_FLAGS::INCLUDE_TARGET_HEADER_FLAG)),
    INCLUDE_SECURITY_HEADER = 1 << (static_cast<uint8_t>(BPSEC_BIB_HMAX_SHA2_INTEGRITY_SCOPE_FLAGS::INCLUDE_SECURITY_HEADER_FLAG)),
};
MAKE_ENUM_SUPPORT_FLAG_OPERATORS(BPSEC_BIB_HMAX_SHA2_INTEGRITY_SCOPE_MASKS);
MAKE_ENUM_SUPPORT_OSTREAM_OPERATOR(BPSEC_BIB_HMAX_SHA2_INTEGRITY_SCOPE_MASKS);
/*
//https://datatracker.ietf.org/doc/draft-ietf-dtn-bpsec-default-sc/
3.3.4.  Enumerations

   The BIB-HMAC-SHA2 security context parameters are listed in Table 2.
   In this table, the "Parm Id" column refers to the expected Parameter
   Identifier described in [I-D.ietf-dtn-bpsec], Section 3.10 "Parameter
   and Result Identification".

   If the default value column is empty, this indicates that the
   security parameter does not have a default value.

   BIB-HMAC-SHA2 Security Parameters

      +=========+=============+====================+===============+
      | Parm Id |  Parm Name  | CBOR Encoding Type | Default Value |
      +=========+=============+====================+===============+
      |    1    | SHA Variant |  unsigned integer  |       6       |
      +---------+-------------+--------------------+---------------+
      |    2    | Wrapped Key |    Byte String     |               |
      +---------+-------------+--------------------+---------------+
      |    3    |  Integrity  |  unsigned integer  |       7       |
      |         | Scope Flags |                    |               |
      +---------+-------------+--------------------+---------------+

                                 Table 2*/
enum class BPSEC_BIB_HMAX_SHA2_SECURITY_PARAMETERS {
    SHA_VARIANT = 1,
    WRAPPED_KEY = 2,
    INTEGRITY_SCOPE_FLAGS = 3
};
/*
//https://datatracker.ietf.org/doc/draft-ietf-dtn-bpsec-default-sc/
3.4.  Results

   The BIB-HMAC-SHA2 security context results are listed in Table 3.  In
   this table, the "Result Id" column refers to the expected Result
   Identifier described in [I-D.ietf-dtn-bpsec], Section 3.10 "Parameter
   and Result Identification".

   BIB-HMAC-SHA2 Security Results

       +========+==========+===============+======================+
       | Result |  Result  | CBOR Encoding |     Description      |
       |   Id   |   Name   |      Type     |                      |
       +========+==========+===============+======================+
       |   1    | Expected |  byte string  |  The output of the   |
       |        |   HMAC   |               | HMAC calculation at  |
       |        |          |               | the security source. |
       +--------+----------+---------------+----------------------+

                                 Table 3*/
enum class BPSEC_BIB_HMAX_SHA2_SECURITY_RESULTS {
    EXPECTED_HMAC = 1
};

enum class BPSEC_BCB_AES_GCM_AAD_SCOPE_FLAGS { //BPSec BCB-AES-GCM AAD Scope Flag
    //name = value                       Description
    //------------                       -----------
    INCLUDE_PRIMARY_BLOCK_FLAG = 0, //   [RFC-ietf-dtn-bpsec-default-sc-11]
    INCLUDE_TARGET_HEADER_FLAG = 1, //   [RFC-ietf-dtn-bpsec-default-sc-11]
    INCLUDE_SECURITY_HEADER_FLAG = 2 //  [RFC-ietf-dtn-bpsec-default-sc-11]
};
enum class BPSEC_BCB_AES_GCM_AAD_SCOPE_MASKS : uint64_t {
    //https://datatracker.ietf.org/doc/draft-ietf-dtn-bpsec-default-sc/ 4.3.4.  AAD Scope Flags
    //Bit 0 (the low-order bit, 0x0001): Primary Block Flag.
    //Bit 1 (0x0002): Target Header Flag.
    //Bit 2 (0x0004): Security Header Flag.
    NO_ADDITIONAL_SCOPE = 0,
    INCLUDE_PRIMARY_BLOCK = 1 << (static_cast<uint8_t>(BPSEC_BCB_AES_GCM_AAD_SCOPE_FLAGS::INCLUDE_PRIMARY_BLOCK_FLAG)),
    INCLUDE_TARGET_HEADER = 1 << (static_cast<uint8_t>(BPSEC_BCB_AES_GCM_AAD_SCOPE_FLAGS::INCLUDE_TARGET_HEADER_FLAG)),
    INCLUDE_SECURITY_HEADER = 1 << (static_cast<uint8_t>(BPSEC_BCB_AES_GCM_AAD_SCOPE_FLAGS::INCLUDE_SECURITY_HEADER_FLAG)),
};
MAKE_ENUM_SUPPORT_FLAG_OPERATORS(BPSEC_BCB_AES_GCM_AAD_SCOPE_MASKS);
MAKE_ENUM_SUPPORT_OSTREAM_OPERATOR(BPSEC_BCB_AES_GCM_AAD_SCOPE_MASKS);
/*
//https://datatracker.ietf.org/doc/draft-ietf-dtn-bpsec-default-sc/
4.3.5.  Enumerations

   The BCB-AES-GCM security context parameters are listed in Table 5.
   In this table, the "Parm Id" column refers to the expected Parameter
   Identifier described in [I-D.ietf-dtn-bpsec], Section 3.10 "Parameter
   and Result Identification".

   If the default value column is empty, this indicates that the
   security parameter does not have a default value.

   BCB-AES-GCM Security Parameters

     +=========+================+====================+===============+
     | Parm Id |   Parm Name    | CBOR Encoding Type | Default Value |
     +=========+================+====================+===============+
     |    1    | Initialization |    Byte String     |               |
     |         |     Vector     |                    |               |
     +---------+----------------+--------------------+---------------+
     |    2    |  AES Variant   |  Unsigned Integer  |       3       |
     +---------+----------------+--------------------+---------------+
     |    3    |  Wrapped Key   |    Byte String     |               |
     +---------+----------------+--------------------+---------------+
     |    4    |   AAD Scope    |  Unsigned Integer  |       7       |
     |         |     Flags      |                    |               |
     +---------+----------------+--------------------+---------------+

                                  Table 5*/
enum class BPSEC_BCB_AES_GCM_AAD_SECURITY_PARAMETERS {
    INITIALIZATION_VECTOR = 1,
    AES_VARIANT = 2,
    WRAPPED_KEY = 3,
    AAD_SCOPE_FLAGS = 4
};
/*
//https://datatracker.ietf.org/doc/draft-ietf-dtn-bpsec-default-sc/
4.4.2.  Enumerations

   The BCB-AES-GCM security context results are listed in Table 6.  In
   this table, the "Result Id" column refers to the expected Result
   Identifier described in [I-D.ietf-dtn-bpsec], Section 3.10 "Parameter
   and Result Identification".

   BCB-AES-GCM Security Results

          +===========+====================+====================+
          | Result Id |    Result Name     | CBOR Encoding Type |
          +===========+====================+====================+
          |     1     | Authentication Tag |    Byte String     |
          +-----------+--------------------+--------------------+

                                  Table 6*/
enum class BPSEC_BCB_AES_GCM_AAD_SECURITY_RESULTS {
    AUTHENTICATION_TAG = 1
};


struct Bpv7CbhePrimaryBlock : public PrimaryBlock {
    static constexpr uint64_t smallestSerializedPrimarySize = //uint64_t bufferSize
        1 + //cbor initial byte denoting cbor array
        1 + //bundle version 7 byte
        1 + //m_bundleProcessingControlFlags
        1 + //crc type code byte
        3 + //destEid
        3 + //srcNodeId
        3 + //reportToEid
        3 + //creation timestamp
        1; //lifetime;

    BPV7_BUNDLEFLAG m_bundleProcessingControlFlags;
    cbhe_eid_t m_destinationEid;
    cbhe_eid_t m_sourceNodeId; //A "node ID" is an EID that identifies the administrative endpoint of a node (uses eid data type).
    cbhe_eid_t m_reportToEid;
    TimestampUtil::bpv7_creation_timestamp_t m_creationTimestamp;
    uint64_t m_lifetimeMilliseconds;
    uint64_t m_fragmentOffset;
    uint64_t m_totalApplicationDataUnitLength;
    uint32_t m_computedCrc32; //computed after serialization or deserialization
    uint16_t m_computedCrc16; //computed after serialization or deserialization
    BPV7_CRC_TYPE m_crcType; //placed uint8 at the end of struct (should be at the beginning) for more efficient memory usage

    Bpv7CbhePrimaryBlock(); //a default constructor: X()
    ~Bpv7CbhePrimaryBlock(); //a destructor: ~X()
    Bpv7CbhePrimaryBlock(const Bpv7CbhePrimaryBlock& o); //a copy constructor: X(const X&)
    Bpv7CbhePrimaryBlock(Bpv7CbhePrimaryBlock&& o); //a move constructor: X(X&&)
    Bpv7CbhePrimaryBlock& operator=(const Bpv7CbhePrimaryBlock& o); //a copy assignment: operator=(const X&)
    Bpv7CbhePrimaryBlock& operator=(Bpv7CbhePrimaryBlock&& o); //a move assignment: operator=(X&&)
    bool operator==(const Bpv7CbhePrimaryBlock & o) const; //operator ==
    bool operator!=(const Bpv7CbhePrimaryBlock & o) const; //operator !=
    void SetZero();
    uint64_t SerializeBpv7(uint8_t * serialization); //modifies m_computedCrcXX
    uint64_t GetSerializationSize() const;
    bool DeserializeBpv7(uint8_t * serialization, uint64_t & numBytesTakenToDecode, uint64_t bufferSize); //serialization must be temporarily modifyable to zero crc and restore it

    virtual bool HasCustodyFlagSet() const;
    virtual bool HasFragmentationFlagSet() const;
    virtual cbhe_bundle_uuid_t GetCbheBundleUuidFromPrimary() const;
    virtual cbhe_bundle_uuid_nofragment_t GetCbheBundleUuidNoFragmentFromPrimary() const;
    virtual cbhe_eid_t GetFinalDestinationEid() const;
    virtual uint8_t GetPriority() const;
    virtual uint64_t GetExpirationSeconds() const;
    virtual uint64_t GetSequenceForSecondsScale() const;
    virtual uint64_t GetExpirationMilliseconds() const;
    virtual uint64_t GetSequenceForMillisecondsScale() const;
};

struct Bpv7CanonicalBlock {

    static constexpr uint64_t smallestSerializedCanonicalSize = //uint64_t bufferSize
        1 + //cbor initial byte denoting cbor array
        1 + //block type code byte
        1 + //block number
        1 + //m_blockProcessingControlFlags
        1 + //crc type code byte
        1 + //byte string header
        0 + //data
        0; //crc if not present

    static constexpr uint64_t largestZeroDataSerializedCanonicalSize = //uint64_t bufferSize
        2 + //cbor initial byte denoting cbor array
        2 + //block type code byte
        9 + //block number
        9 + //m_blockProcessingControlFlags
        1 + //crc type code byte
        9 + //byte string header
        0 + //data
        5; //crc32

    uint64_t m_blockNumber;
    BPV7_BLOCKFLAG m_blockProcessingControlFlags;
    uint8_t * m_dataPtr; //if NULL, data won't be copied (just allocated) and crc won't be computed
    uint64_t m_dataLength;
    uint32_t m_computedCrc32; //computed after serialization or deserialization
    uint16_t m_computedCrc16; //computed after serialization or deserialization
    BPV7_BLOCK_TYPE_CODE m_blockTypeCode; //placed uint8 at the end of struct (should be at the beginning) for more efficient memory usage
    BPV7_CRC_TYPE m_crcType; //placed uint8 at the end of struct for more efficient memory usage
    

    Bpv7CanonicalBlock(); //a default constructor: X()
    virtual ~Bpv7CanonicalBlock(); //a destructor: ~X()
    Bpv7CanonicalBlock(const Bpv7CanonicalBlock& o); //a copy constructor: X(const X&)
    Bpv7CanonicalBlock(Bpv7CanonicalBlock&& o); //a move constructor: X(X&&)
    Bpv7CanonicalBlock& operator=(const Bpv7CanonicalBlock& o); //a copy assignment: operator=(const X&)
    Bpv7CanonicalBlock& operator=(Bpv7CanonicalBlock&& o); //a move assignment: operator=(X&&)
    bool operator==(const Bpv7CanonicalBlock & o) const; //operator ==
    bool operator!=(const Bpv7CanonicalBlock & o) const; //operator !=
    virtual void SetZero();
    virtual uint64_t SerializeBpv7(uint8_t * serialization); //modifies m_dataPtr to serialized location
    uint64_t GetSerializationSize() const;
    virtual uint64_t GetCanonicalBlockTypeSpecificDataSerializationSize() const;
    void RecomputeCrcAfterDataModification(uint8_t * serializationBase, const uint64_t sizeSerialized);
    static bool DeserializeBpv7(std::unique_ptr<Bpv7CanonicalBlock> & canonicalPtr, uint8_t * serialization,
        uint64_t & numBytesTakenToDecode, uint64_t bufferSize, const bool skipCrcVerify, const bool isAdminRecord);
    virtual bool Virtual_DeserializeExtensionBlockDataBpv7();
};


struct Bpv7PreviousNodeCanonicalBlock : public Bpv7CanonicalBlock {
    static constexpr uint64_t largestSerializedDataOnlySize =
        1 + //cbor initial byte denoting cbor array (major type 4, additional information 2)
        9 + //node number
        9; //service number
        
    Bpv7PreviousNodeCanonicalBlock(); //a default constructor: X()
    virtual ~Bpv7PreviousNodeCanonicalBlock(); //a destructor: ~X()
    Bpv7PreviousNodeCanonicalBlock(const Bpv7PreviousNodeCanonicalBlock& o); //a copy constructor: X(const X&)
    Bpv7PreviousNodeCanonicalBlock(Bpv7PreviousNodeCanonicalBlock&& o); //a move constructor: X(X&&)
    Bpv7PreviousNodeCanonicalBlock& operator=(const Bpv7PreviousNodeCanonicalBlock& o); //a copy assignment: operator=(const X&)
    Bpv7PreviousNodeCanonicalBlock& operator=(Bpv7PreviousNodeCanonicalBlock&& o); //a move assignment: operator=(X&&)
    bool operator==(const Bpv7PreviousNodeCanonicalBlock & o) const; //operator ==
    bool operator!=(const Bpv7PreviousNodeCanonicalBlock & o) const; //operator !=
    virtual void SetZero();
    virtual uint64_t SerializeBpv7(uint8_t * serialization); //modifies m_dataPtr to serialized location
    virtual uint64_t GetCanonicalBlockTypeSpecificDataSerializationSize() const;
    virtual bool Virtual_DeserializeExtensionBlockDataBpv7();

    cbhe_eid_t m_previousNode;
};

struct Bpv7BundleAgeCanonicalBlock : public Bpv7CanonicalBlock {
    static constexpr uint64_t largestSerializedDataOnlySize = 9;

    Bpv7BundleAgeCanonicalBlock(); //a default constructor: X()
    virtual ~Bpv7BundleAgeCanonicalBlock(); //a destructor: ~X()
    Bpv7BundleAgeCanonicalBlock(const Bpv7BundleAgeCanonicalBlock& o); //a copy constructor: X(const X&)
    Bpv7BundleAgeCanonicalBlock(Bpv7BundleAgeCanonicalBlock&& o); //a move constructor: X(X&&)
    Bpv7BundleAgeCanonicalBlock& operator=(const Bpv7BundleAgeCanonicalBlock& o); //a copy assignment: operator=(const X&)
    Bpv7BundleAgeCanonicalBlock& operator=(Bpv7BundleAgeCanonicalBlock&& o); //a move assignment: operator=(X&&)
    bool operator==(const Bpv7BundleAgeCanonicalBlock & o) const; //operator ==
    bool operator!=(const Bpv7BundleAgeCanonicalBlock & o) const; //operator !=
    virtual void SetZero();
    virtual uint64_t SerializeBpv7(uint8_t * serialization); //modifies m_dataPtr to serialized location
    virtual uint64_t GetCanonicalBlockTypeSpecificDataSerializationSize() const;
    virtual bool Virtual_DeserializeExtensionBlockDataBpv7();

    uint64_t m_bundleAgeMilliseconds;
};

struct Bpv7HopCountCanonicalBlock : public Bpv7CanonicalBlock {
    static constexpr uint64_t largestSerializedDataOnlySize =
        1 + //cbor initial byte denoting cbor array (major type 4, additional information 2)
        9 + //hop limit
        9; //hop count

    Bpv7HopCountCanonicalBlock(); //a default constructor: X()
    virtual ~Bpv7HopCountCanonicalBlock(); //a destructor: ~X()
    Bpv7HopCountCanonicalBlock(const Bpv7HopCountCanonicalBlock& o); //a copy constructor: X(const X&)
    Bpv7HopCountCanonicalBlock(Bpv7HopCountCanonicalBlock&& o); //a move constructor: X(X&&)
    Bpv7HopCountCanonicalBlock& operator=(const Bpv7HopCountCanonicalBlock& o); //a copy assignment: operator=(const X&)
    Bpv7HopCountCanonicalBlock& operator=(Bpv7HopCountCanonicalBlock&& o); //a move assignment: operator=(X&&)
    bool operator==(const Bpv7HopCountCanonicalBlock & o) const; //operator ==
    bool operator!=(const Bpv7HopCountCanonicalBlock & o) const; //operator !=
    virtual void SetZero();
    virtual uint64_t SerializeBpv7(uint8_t * serialization); //modifies m_dataPtr to serialized location
    virtual uint64_t GetCanonicalBlockTypeSpecificDataSerializationSize() const;
    virtual bool Virtual_DeserializeExtensionBlockDataBpv7();
    bool TryReserializeExtensionBlockDataWithoutResizeBpv7();

    uint64_t m_hopLimit;
    uint64_t m_hopCount;
};

struct Bpv7AbstractSecurityBlockValueBase {
    virtual ~Bpv7AbstractSecurityBlockValueBase() = 0; // Pure virtual destructor
    virtual uint64_t SerializeBpv7(uint8_t * serialization, uint64_t bufferSize) = 0;
    virtual uint64_t GetSerializationSize() const = 0;
    virtual bool DeserializeBpv7(uint8_t * serialization, uint64_t & numBytesTakenToDecode, uint64_t bufferSize) = 0;
    virtual bool IsEqual(const Bpv7AbstractSecurityBlockValueBase * otherPtr) const = 0;
};
struct Bpv7AbstractSecurityBlockValueUint : public Bpv7AbstractSecurityBlockValueBase {
    virtual ~Bpv7AbstractSecurityBlockValueUint();
    virtual uint64_t SerializeBpv7(uint8_t * serialization, uint64_t bufferSize);
    virtual uint64_t GetSerializationSize() const;
    virtual bool DeserializeBpv7(uint8_t * serialization, uint64_t & numBytesTakenToDecode, uint64_t bufferSize);
    virtual bool IsEqual(const Bpv7AbstractSecurityBlockValueBase * otherPtr) const;

    uint64_t m_uintValue;
};
struct Bpv7AbstractSecurityBlockValueByteString : public Bpv7AbstractSecurityBlockValueBase {
    virtual ~Bpv7AbstractSecurityBlockValueByteString();
    virtual uint64_t SerializeBpv7(uint8_t * serialization, uint64_t bufferSize);
    virtual uint64_t GetSerializationSize() const;
    virtual bool DeserializeBpv7(uint8_t * serialization, uint64_t & numBytesTakenToDecode, uint64_t bufferSize);
    virtual bool IsEqual(const Bpv7AbstractSecurityBlockValueBase * otherPtr) const;

    std::vector<uint8_t> m_byteString;
};

struct Bpv7AbstractSecurityBlock : public Bpv7CanonicalBlock {

    typedef std::vector<uint64_t> security_targets_t;
    typedef uint64_t security_context_id_t;
    typedef uint8_t security_context_flags_t;
    //generic typedefs for cipher suite parameters and security results
    typedef uint64_t id_t;
    typedef std::unique_ptr<Bpv7AbstractSecurityBlockValueBase> value_ptr_t;
    typedef std::pair<id_t, value_ptr_t> id_value_pair_t;
    typedef std::vector<id_value_pair_t> id_value_pairs_vec_t;
    //cipher suite parameters:
    typedef id_t parameter_id_t;
    typedef value_ptr_t parameter_value_t;
    typedef id_value_pair_t security_context_parameter_t;
    typedef id_value_pairs_vec_t security_context_parameters_t;
    //security result:
    typedef id_t security_result_id_t;
    typedef value_ptr_t security_result_value_t;
    typedef id_value_pair_t security_result_t;
    typedef id_value_pairs_vec_t security_results_t;


    Bpv7AbstractSecurityBlock(); //a default constructor: X()
    virtual ~Bpv7AbstractSecurityBlock(); //a destructor: ~X()
    Bpv7AbstractSecurityBlock(const Bpv7AbstractSecurityBlock& o) = delete; //a copy constructor: X(const X&)
    Bpv7AbstractSecurityBlock(Bpv7AbstractSecurityBlock&& o); //a move constructor: X(X&&)
    Bpv7AbstractSecurityBlock& operator=(const Bpv7AbstractSecurityBlock& o) = delete; //a copy assignment: operator=(const X&)
    Bpv7AbstractSecurityBlock& operator=(Bpv7AbstractSecurityBlock&& o); //a move assignment: operator=(X&&)
    bool operator==(const Bpv7AbstractSecurityBlock & o) const; //operator ==
    bool operator!=(const Bpv7AbstractSecurityBlock & o) const; //operator !=
    virtual void SetZero();
    virtual uint64_t SerializeBpv7(uint8_t * serialization); //modifies m_dataPtr to serialized location
    virtual uint64_t GetCanonicalBlockTypeSpecificDataSerializationSize() const;
    virtual bool Virtual_DeserializeExtensionBlockDataBpv7();
    bool IsSecurityContextParametersPresent() const;
    void SetSecurityContextParametersPresent();
    void ClearSecurityContextParametersPresent();
    void SetSecurityContextId(BPSEC_SECURITY_CONTEXT_IDENTIFIERS id);

    static uint64_t SerializeIdValuePairsVecBpv7(uint8_t * serialization, const id_value_pairs_vec_t & idValuePairsVec, uint64_t bufferSize);
    static uint64_t IdValuePairsVecBpv7SerializationSize(const id_value_pairs_vec_t & idValuePairsVec);
    static bool DeserializeIdValuePairsVecBpv7(uint8_t * serialization, uint64_t & numBytesTakenToDecode, uint64_t bufferSize, id_value_pairs_vec_t & idValuePairsVec,
        const BPSEC_SECURITY_CONTEXT_IDENTIFIERS securityContext, const bool isForSecurityParameters, const uint64_t maxElements);
    static bool DeserializeIdValuePairBpv7(uint8_t * serialization, uint64_t & numBytesTakenToDecode, uint64_t bufferSize, id_value_pair_t & idValuePair,
        const BPSEC_SECURITY_CONTEXT_IDENTIFIERS securityContext, const bool isForSecurityParameters);
    static bool IsEqual(const id_value_pairs_vec_t & pVec1, const id_value_pairs_vec_t & pVec2);

    security_targets_t m_securityTargets;
    security_context_id_t m_securityContextId;
    security_context_flags_t m_securityContextFlags;
    cbhe_eid_t m_securitySource;
    security_context_parameters_t m_securityContextParametersOptional;
    security_results_t m_securityResults;

protected:
    std::vector<uint8_t> * Protected_AppendAndGetSecurityResultByteStringPtr(uint64_t resultType);
    std::vector<std::vector<uint8_t>*> Protected_GetAllSecurityResultsByteStringPtrs(uint64_t resultType);
};

struct Bpv7BlockIntegrityBlock : public Bpv7AbstractSecurityBlock {
    Bpv7BlockIntegrityBlock(); //a default constructor: X()
    virtual ~Bpv7BlockIntegrityBlock(); //a destructor: ~X()
    Bpv7BlockIntegrityBlock(const Bpv7BlockIntegrityBlock& o) = delete; //a copy constructor: X(const X&)
    Bpv7BlockIntegrityBlock(Bpv7BlockIntegrityBlock&& o); //a move constructor: X(X&&)
    Bpv7BlockIntegrityBlock& operator=(const Bpv7BlockIntegrityBlock& o) = delete; //a copy assignment: operator=(const X&)
    Bpv7BlockIntegrityBlock& operator=(Bpv7BlockIntegrityBlock&& o); //a move assignment: operator=(X&&)
    bool operator==(const Bpv7BlockIntegrityBlock & o) const; //operator ==
    bool operator!=(const Bpv7BlockIntegrityBlock & o) const; //operator !=
    virtual void SetZero();
    
    bool AddOrUpdateSecurityParameterShaVariant(COSE_ALGORITHMS alg);
    COSE_ALGORITHMS GetSecurityParameterShaVariant(bool & success) const;
    bool AddSecurityParameterIntegrityScope(BPSEC_BIB_HMAX_SHA2_INTEGRITY_SCOPE_MASKS integrityScope);
    bool IsSecurityParameterIntegrityScopePresentAndSet(BPSEC_BIB_HMAX_SHA2_INTEGRITY_SCOPE_MASKS integrityScope) const;
    std::vector<uint8_t> * AddAndGetWrappedKeyPtr();
    std::vector<uint8_t> * AppendAndGetExpectedHmacPtr();
    std::vector<std::vector<uint8_t>*> GetAllExpectedHmacPtrs();
};

struct Bpv7BlockConfidentialityBlock : public Bpv7AbstractSecurityBlock {
    Bpv7BlockConfidentialityBlock(); //a default constructor: X()
    virtual ~Bpv7BlockConfidentialityBlock(); //a destructor: ~X()
    Bpv7BlockConfidentialityBlock(const Bpv7BlockConfidentialityBlock& o) = delete; //a copy constructor: X(const X&)
    Bpv7BlockConfidentialityBlock(Bpv7BlockConfidentialityBlock&& o); //a move constructor: X(X&&)
    Bpv7BlockConfidentialityBlock& operator=(const Bpv7BlockConfidentialityBlock& o) = delete; //a copy assignment: operator=(const X&)
    Bpv7BlockConfidentialityBlock& operator=(Bpv7BlockConfidentialityBlock&& o); //a move assignment: operator=(X&&)
    bool operator==(const Bpv7BlockConfidentialityBlock & o) const; //operator ==
    bool operator!=(const Bpv7BlockConfidentialityBlock & o) const; //operator !=
    virtual void SetZero();

    bool AddOrUpdateSecurityParameterAesVariant(COSE_ALGORITHMS alg);
    COSE_ALGORITHMS GetSecurityParameterAesVariant(bool & success) const;
    bool AddSecurityParameterScope(BPSEC_BCB_AES_GCM_AAD_SCOPE_MASKS scope);
    bool IsSecurityParameterScopePresentAndSet(BPSEC_BCB_AES_GCM_AAD_SCOPE_MASKS scope) const;
    std::vector<uint8_t> * AddAndGetAesWrappedKeyPtr();
    std::vector<uint8_t> * AddAndGetInitializationVectorPtr();
    std::vector<uint8_t> * AppendAndGetPayloadAuthenticationTagPtr();
    std::vector<std::vector<uint8_t>*> GetAllPayloadAuthenticationTagPtrs();
private:
    std::vector<uint8_t> * Private_AddAndGetByteStringParamPtr(BPSEC_BCB_AES_GCM_AAD_SECURITY_PARAMETERS parameter);
};

struct Bpv7AdministrativeRecordContentBase {
    virtual ~Bpv7AdministrativeRecordContentBase() = 0; // Pure virtual destructor
    virtual uint64_t SerializeBpv7(uint8_t * serialization, uint64_t bufferSize) = 0;
    virtual uint64_t GetSerializationSize() const = 0;
    virtual bool DeserializeBpv7(uint8_t * serialization, uint64_t & numBytesTakenToDecode, uint64_t bufferSize) = 0;
    virtual bool IsEqual(const Bpv7AdministrativeRecordContentBase * otherPtr) const = 0;
};
struct Bpv7AdministrativeRecordContentBundleStatusReport : public Bpv7AdministrativeRecordContentBase {
    typedef std::pair<bool, uint64_t> status_info_content_t; //[status-indicator: bool, optional_timestamp: dtn_time]
    typedef std::array<status_info_content_t, 4> bundle_status_information_t;

    virtual ~Bpv7AdministrativeRecordContentBundleStatusReport();
    virtual uint64_t SerializeBpv7(uint8_t * serialization, uint64_t bufferSize);
    virtual uint64_t GetSerializationSize() const;
    virtual bool DeserializeBpv7(uint8_t * serialization, uint64_t & numBytesTakenToDecode, uint64_t bufferSize);
    virtual bool IsEqual(const Bpv7AdministrativeRecordContentBase * otherPtr) const;

    
    // status-record-content = [
    //  bundle-status-information,
    //  status-report-reason-code: uint,
    //  source-node-eid: eid,
    //  subject-creation-timestamp: creation-timestamp,
    //  ? (
    //    subject-payload-offset: uint,
    //    subject-payload-length: uint
    //  )
    // ]
    bundle_status_information_t m_bundleStatusInfo;
    BPV7_STATUS_REPORT_REASON_CODE m_statusReportReasonCode;
    cbhe_eid_t m_sourceNodeEid;
    TimestampUtil::bpv7_creation_timestamp_t m_creationTimestamp;
    uint64_t m_optionalSubjectPayloadFragmentOffset;
    uint64_t m_optionalSubjectPayloadFragmentLength;
    bool m_subjectBundleIsFragment;
    bool m_reportStatusTimeFlagWasSet;
};
struct Bpv7AdministrativeRecordContentBibePduMessage : public Bpv7AdministrativeRecordContentBase {
    
    virtual ~Bpv7AdministrativeRecordContentBibePduMessage();
    virtual uint64_t SerializeBpv7(uint8_t * serialization, uint64_t bufferSize);
    virtual uint64_t GetSerializationSize() const;
    virtual bool DeserializeBpv7(uint8_t * serialization, uint64_t & numBytesTakenToDecode, uint64_t bufferSize);
    virtual bool IsEqual(const Bpv7AdministrativeRecordContentBase * otherPtr) const;

    uint64_t m_transmissionId;
    uint64_t m_custodyRetransmissionTime;
    uint8_t * m_encapsulatedBundlePtr;
    uint64_t m_encapsulatedBundleLength;
    std::vector<uint8_t> m_temporaryEncapsulatedBundleStorage;
};
struct Bpv7AdministrativeRecord : public Bpv7CanonicalBlock {

    BPV7_ADMINISTRATIVE_RECORD_TYPE_CODE m_adminRecordTypeCode;
    std::unique_ptr<Bpv7AdministrativeRecordContentBase> m_adminRecordContentPtr;
    
    Bpv7AdministrativeRecord(); //a default constructor: X()
    virtual ~Bpv7AdministrativeRecord(); //a destructor: ~X()
    Bpv7AdministrativeRecord(const Bpv7AdministrativeRecord& o) = delete;; //a copy constructor: X(const X&)
    Bpv7AdministrativeRecord(Bpv7AdministrativeRecord&& o); //a move constructor: X(X&&)
    Bpv7AdministrativeRecord& operator=(const Bpv7AdministrativeRecord& o) = delete;; //a copy assignment: operator=(const X&)
    Bpv7AdministrativeRecord& operator=(Bpv7AdministrativeRecord&& o); //a move assignment: operator=(X&&)
    bool operator==(const Bpv7AdministrativeRecord & o) const; //operator ==
    bool operator!=(const Bpv7AdministrativeRecord & o) const; //operator !=
    virtual void SetZero();
    virtual uint64_t SerializeBpv7(uint8_t * serialization); //modifies m_dataPtr to serialized location
    virtual uint64_t GetCanonicalBlockTypeSpecificDataSerializationSize() const;
    virtual bool Virtual_DeserializeExtensionBlockDataBpv7();
};



#endif //BPV7_H
>>>>>>> aa05f9c9
<|MERGE_RESOLUTION|>--- conflicted
+++ resolved
@@ -1,38 +1,23 @@
-<<<<<<< HEAD
-#ifndef BPV7_H
-#define BPV7_H 1
-#include <cstdint>
-#include <cstddef>
-#include "Cbhe.h"
-#include "TimestampUtil.h"
-#include "codec/PrimaryBlock.h"
-#include "codec/Cose.h"
-#include "EnumAsFlagsMacro.h"
-#include <array>
-#include "bpcodec_export.h"
-#ifndef CLASS_VISIBILITY_BPCODEC
-#  ifdef _WIN32
-#    define CLASS_VISIBILITY_BPCODEC
-#  else
-#    define CLASS_VISIBILITY_BPCODEC BPCODEC_EXPORT
-#  endif
-#endif
-
+#ifndef BPV7_H
+#define BPV7_H 1
+#include <cstdint>
+#include <cstddef>
+#include "Cbhe.h"
+#include "TimestampUtil.h"
+#include "codec/PrimaryBlock.h"
+#include "codec/Cose.h"
+#include "EnumAsFlagsMacro.h"
+#include <array>
+#include "bpcodec_export.h"
+#ifndef CLASS_VISIBILITY_BPCODEC
+#  ifdef _WIN32
+#    define CLASS_VISIBILITY_BPCODEC
+#  else
+#    define CLASS_VISIBILITY_BPCODEC BPCODEC_EXPORT
+#  endif
+#endif
+
 enum class BPV7_CRC_TYPE : uint8_t {
-=======
-#ifndef BPV7_H
-#define BPV7_H 1
-#include <cstdint>
-#include <cstddef>
-#include "Cbhe.h"
-#include "TimestampUtil.h"
-#include "codec/PrimaryBlock.h"
-#include "codec/Cose.h"
-#include "EnumAsFlagsMacro.h"
-#include <array>
-
-enum class BPV7_CRC_TYPE : uint8_t {
->>>>>>> aa05f9c9
     NONE       = 0,
     CRC16_X25  = 1,
     CRC32C     = 2
@@ -76,232 +61,231 @@
     BUNDLE_AGE                  = 7,
     HOP_COUNT                   = 10,
     INTEGRITY                   = 11,
-<<<<<<< HEAD
-    CONFIDENTIALITY             = 12
-};
-MAKE_ENUM_SUPPORT_OSTREAM_OPERATOR(BPV7_BLOCK_TYPE_CODE);
-
-enum class BPV7_ADMINISTRATIVE_RECORD_TYPE_CODE : uint64_t {
-    UNUSED_ZERO                 = 0,
-    BUNDLE_STATUS_REPORT        = 1,
-    BIBE_PDU                    = 3, //bundle-in-bundle encapsulation (BIBE) Protocol Data Unit (BPDU)
-    CUSTODY_SIGNAL              = 4
-};
-MAKE_ENUM_SUPPORT_OSTREAM_OPERATOR(BPV7_ADMINISTRATIVE_RECORD_TYPE_CODE);
-
-enum class BPV7_STATUS_REPORT_REASON_CODE : uint64_t {
-    NO_FURTHER_INFORMATION                    = 0,
-    LIFETIME_EXPIRED                          = 1,
-    FORWARDED_OVER_UNIDIRECTIONAL_LINK        = 2,
-    TRANSMISSION_CANCELLED                    = 3, // reception by a node that already has a copy of this bundle
-    DEPLETED_STORAGE                          = 4,
-    DESTINATION_EID_UNINTELLIGIBLE            = 5,
-    NO_KNOWN_ROUTE_DESTINATION_FROM_HERE      = 6,
-    NO_TIMELY_CONTACT_WITH_NEXT_NODE_ON_ROUTE = 7,
-    BLOCK_UNINTELLIGIBLE                      = 8,
-    HOP_LIMIT_EXCEEDED                        = 9,
-    TRAFFIC_PARED                             = 10, // e.g., status reports
-    BLOCK_UNSUPPORTED                         = 11
-};
-MAKE_ENUM_SUPPORT_OSTREAM_OPERATOR(BPV7_STATUS_REPORT_REASON_CODE);
-
-enum class BPV7_CUSTODY_SIGNAL_DISPOSITION_CODE : uint64_t {
-    CUSTODY_ACCEPTED                          = 0,
-    NO_FURTHER_INFORMATION                    = 1,
-    RESERVED_2                                = 2,
-    REDUNDANT                                 = 3, // reception by a node that already has a copy of this bundle
-    DEPLETED_STORAGE                          = 4,
-    DESTINATION_EID_UNINTELLIGIBLE            = 5,
-    NO_KNOWN_ROUTE_DESTINATION_FROM_HERE      = 6,
-    NO_TIMELY_CONTACT_WITH_NEXT_NODE_ON_ROUTE = 7,
-    BLOCK_UNINTELLIGIBLE                      = 8
-};
-MAKE_ENUM_SUPPORT_OSTREAM_OPERATOR(BPV7_CUSTODY_SIGNAL_DISPOSITION_CODE);
-
-
-//https://www.iana.org/assignments/bundle/bundle.xhtml
-enum class BPSEC_SECURITY_CONTEXT_IDENTIFIERS {
-    //name = value          Description
-    //------------          -----------
-    BIB_HMAC_SHA2 = 1, //   BIB-HMAC-SHA2  [RFC-ietf-dtn-bpsec-default-sc-11]
-    BCB_AES_GCM = 2 //      BCB-AES-GCM    [RFC-ietf-dtn-bpsec-default-sc-11]
-};
-enum class BPSEC_BIB_HMAX_SHA2_INTEGRITY_SCOPE_FLAGS {
-    //name = value                       Description
-    //------------                       -----------
-    INCLUDE_PRIMARY_BLOCK_FLAG = 0, //   [RFC-ietf-dtn-bpsec-default-sc-11]
-    INCLUDE_TARGET_HEADER_FLAG = 1, //   [RFC-ietf-dtn-bpsec-default-sc-11]
-    INCLUDE_SECURITY_HEADER_FLAG = 2 //  [RFC-ietf-dtn-bpsec-default-sc-11]
-};
-enum class BPSEC_BIB_HMAX_SHA2_INTEGRITY_SCOPE_MASKS : uint64_t {
-    //https://datatracker.ietf.org/doc/draft-ietf-dtn-bpsec-default-sc/ 3.3.3.  Integrity Scope Flags
-    //Bit 0 (the low-order bit, 0x0001): Primary Block Flag.
-    //Bit 1 (0x0002): Target Header Flag.
-    //Bit 2 (0x0004): Security Header Flag.
-    NO_ADDITIONAL_SCOPE = 0,
-    INCLUDE_PRIMARY_BLOCK = 1 << (static_cast<uint8_t>(BPSEC_BIB_HMAX_SHA2_INTEGRITY_SCOPE_FLAGS::INCLUDE_PRIMARY_BLOCK_FLAG)),
-    INCLUDE_TARGET_HEADER = 1 << (static_cast<uint8_t>(BPSEC_BIB_HMAX_SHA2_INTEGRITY_SCOPE_FLAGS::INCLUDE_TARGET_HEADER_FLAG)),
-    INCLUDE_SECURITY_HEADER = 1 << (static_cast<uint8_t>(BPSEC_BIB_HMAX_SHA2_INTEGRITY_SCOPE_FLAGS::INCLUDE_SECURITY_HEADER_FLAG)),
-};
-MAKE_ENUM_SUPPORT_FLAG_OPERATORS(BPSEC_BIB_HMAX_SHA2_INTEGRITY_SCOPE_MASKS);
-MAKE_ENUM_SUPPORT_OSTREAM_OPERATOR(BPSEC_BIB_HMAX_SHA2_INTEGRITY_SCOPE_MASKS);
-/*
-//https://datatracker.ietf.org/doc/draft-ietf-dtn-bpsec-default-sc/
-3.3.4.  Enumerations
-
-   The BIB-HMAC-SHA2 security context parameters are listed in Table 2.
-   In this table, the "Parm Id" column refers to the expected Parameter
-   Identifier described in [I-D.ietf-dtn-bpsec], Section 3.10 "Parameter
-   and Result Identification".
-
-   If the default value column is empty, this indicates that the
-   security parameter does not have a default value.
-
-   BIB-HMAC-SHA2 Security Parameters
-
-      +=========+=============+====================+===============+
-      | Parm Id |  Parm Name  | CBOR Encoding Type | Default Value |
-      +=========+=============+====================+===============+
-      |    1    | SHA Variant |  unsigned integer  |       6       |
-      +---------+-------------+--------------------+---------------+
-      |    2    | Wrapped Key |    Byte String     |               |
-      +---------+-------------+--------------------+---------------+
-      |    3    |  Integrity  |  unsigned integer  |       7       |
-      |         | Scope Flags |                    |               |
-      +---------+-------------+--------------------+---------------+
-
-                                 Table 2*/
-enum class BPSEC_BIB_HMAX_SHA2_SECURITY_PARAMETERS {
-    SHA_VARIANT = 1,
-    WRAPPED_KEY = 2,
-    INTEGRITY_SCOPE_FLAGS = 3
-};
-/*
-//https://datatracker.ietf.org/doc/draft-ietf-dtn-bpsec-default-sc/
-3.4.  Results
-
-   The BIB-HMAC-SHA2 security context results are listed in Table 3.  In
-   this table, the "Result Id" column refers to the expected Result
-   Identifier described in [I-D.ietf-dtn-bpsec], Section 3.10 "Parameter
-   and Result Identification".
-
-   BIB-HMAC-SHA2 Security Results
-
-       +========+==========+===============+======================+
-       | Result |  Result  | CBOR Encoding |     Description      |
-       |   Id   |   Name   |      Type     |                      |
-       +========+==========+===============+======================+
-       |   1    | Expected |  byte string  |  The output of the   |
-       |        |   HMAC   |               | HMAC calculation at  |
-       |        |          |               | the security source. |
-       +--------+----------+---------------+----------------------+
-
-                                 Table 3*/
-enum class BPSEC_BIB_HMAX_SHA2_SECURITY_RESULTS {
-    EXPECTED_HMAC = 1
-};
-
-enum class BPSEC_BCB_AES_GCM_AAD_SCOPE_FLAGS { //BPSec BCB-AES-GCM AAD Scope Flag
-    //name = value                       Description
-    //------------                       -----------
-    INCLUDE_PRIMARY_BLOCK_FLAG = 0, //   [RFC-ietf-dtn-bpsec-default-sc-11]
-    INCLUDE_TARGET_HEADER_FLAG = 1, //   [RFC-ietf-dtn-bpsec-default-sc-11]
-    INCLUDE_SECURITY_HEADER_FLAG = 2 //  [RFC-ietf-dtn-bpsec-default-sc-11]
-};
-enum class BPSEC_BCB_AES_GCM_AAD_SCOPE_MASKS : uint64_t {
-    //https://datatracker.ietf.org/doc/draft-ietf-dtn-bpsec-default-sc/ 4.3.4.  AAD Scope Flags
-    //Bit 0 (the low-order bit, 0x0001): Primary Block Flag.
-    //Bit 1 (0x0002): Target Header Flag.
-    //Bit 2 (0x0004): Security Header Flag.
-    NO_ADDITIONAL_SCOPE = 0,
-    INCLUDE_PRIMARY_BLOCK = 1 << (static_cast<uint8_t>(BPSEC_BCB_AES_GCM_AAD_SCOPE_FLAGS::INCLUDE_PRIMARY_BLOCK_FLAG)),
-    INCLUDE_TARGET_HEADER = 1 << (static_cast<uint8_t>(BPSEC_BCB_AES_GCM_AAD_SCOPE_FLAGS::INCLUDE_TARGET_HEADER_FLAG)),
-    INCLUDE_SECURITY_HEADER = 1 << (static_cast<uint8_t>(BPSEC_BCB_AES_GCM_AAD_SCOPE_FLAGS::INCLUDE_SECURITY_HEADER_FLAG)),
-};
-MAKE_ENUM_SUPPORT_FLAG_OPERATORS(BPSEC_BCB_AES_GCM_AAD_SCOPE_MASKS);
-MAKE_ENUM_SUPPORT_OSTREAM_OPERATOR(BPSEC_BCB_AES_GCM_AAD_SCOPE_MASKS);
-/*
-//https://datatracker.ietf.org/doc/draft-ietf-dtn-bpsec-default-sc/
-4.3.5.  Enumerations
-
-   The BCB-AES-GCM security context parameters are listed in Table 5.
-   In this table, the "Parm Id" column refers to the expected Parameter
-   Identifier described in [I-D.ietf-dtn-bpsec], Section 3.10 "Parameter
-   and Result Identification".
-
-   If the default value column is empty, this indicates that the
-   security parameter does not have a default value.
-
-   BCB-AES-GCM Security Parameters
-
-     +=========+================+====================+===============+
-     | Parm Id |   Parm Name    | CBOR Encoding Type | Default Value |
-     +=========+================+====================+===============+
-     |    1    | Initialization |    Byte String     |               |
-     |         |     Vector     |                    |               |
-     +---------+----------------+--------------------+---------------+
-     |    2    |  AES Variant   |  Unsigned Integer  |       3       |
-     +---------+----------------+--------------------+---------------+
-     |    3    |  Wrapped Key   |    Byte String     |               |
-     +---------+----------------+--------------------+---------------+
-     |    4    |   AAD Scope    |  Unsigned Integer  |       7       |
-     |         |     Flags      |                    |               |
-     +---------+----------------+--------------------+---------------+
-
-                                  Table 5*/
-enum class BPSEC_BCB_AES_GCM_AAD_SECURITY_PARAMETERS {
-    INITIALIZATION_VECTOR = 1,
-    AES_VARIANT = 2,
-    WRAPPED_KEY = 3,
-    AAD_SCOPE_FLAGS = 4
-};
-/*
-//https://datatracker.ietf.org/doc/draft-ietf-dtn-bpsec-default-sc/
-4.4.2.  Enumerations
-
-   The BCB-AES-GCM security context results are listed in Table 6.  In
-   this table, the "Result Id" column refers to the expected Result
-   Identifier described in [I-D.ietf-dtn-bpsec], Section 3.10 "Parameter
-   and Result Identification".
-
-   BCB-AES-GCM Security Results
-
-          +===========+====================+====================+
-          | Result Id |    Result Name     | CBOR Encoding Type |
-          +===========+====================+====================+
-          |     1     | Authentication Tag |    Byte String     |
-          +-----------+--------------------+--------------------+
-
-                                  Table 6*/
-enum class BPSEC_BCB_AES_GCM_AAD_SECURITY_RESULTS {
-    AUTHENTICATION_TAG = 1
-};
-
-
-struct CLASS_VISIBILITY_BPCODEC Bpv7CbhePrimaryBlock : public PrimaryBlock {
-    static constexpr uint64_t smallestSerializedPrimarySize = //uint64_t bufferSize
-        1 + //cbor initial byte denoting cbor array
-        1 + //bundle version 7 byte
-        1 + //m_bundleProcessingControlFlags
-        1 + //crc type code byte
-        3 + //destEid
-        3 + //srcNodeId
-        3 + //reportToEid
-        3 + //creation timestamp
-        1; //lifetime;
-
-    BPV7_BUNDLEFLAG m_bundleProcessingControlFlags;
-    cbhe_eid_t m_destinationEid;
-    cbhe_eid_t m_sourceNodeId; //A "node ID" is an EID that identifies the administrative endpoint of a node (uses eid data type).
-    cbhe_eid_t m_reportToEid;
-    TimestampUtil::bpv7_creation_timestamp_t m_creationTimestamp;
-    uint64_t m_lifetimeMilliseconds;
-    uint64_t m_fragmentOffset;
-    uint64_t m_totalApplicationDataUnitLength;
-    uint32_t m_computedCrc32; //computed after serialization or deserialization
-    uint16_t m_computedCrc16; //computed after serialization or deserialization
-    BPV7_CRC_TYPE m_crcType; //placed uint8 at the end of struct (should be at the beginning) for more efficient memory usage
-
+    CONFIDENTIALITY             = 12
+};
+MAKE_ENUM_SUPPORT_OSTREAM_OPERATOR(BPV7_BLOCK_TYPE_CODE);
+
+enum class BPV7_ADMINISTRATIVE_RECORD_TYPE_CODE : uint64_t {
+    UNUSED_ZERO                 = 0,
+    BUNDLE_STATUS_REPORT        = 1,
+    BIBE_PDU                    = 3, //bundle-in-bundle encapsulation (BIBE) Protocol Data Unit (BPDU)
+    CUSTODY_SIGNAL              = 4
+};
+MAKE_ENUM_SUPPORT_OSTREAM_OPERATOR(BPV7_ADMINISTRATIVE_RECORD_TYPE_CODE);
+
+enum class BPV7_STATUS_REPORT_REASON_CODE : uint64_t {
+    NO_FURTHER_INFORMATION                    = 0,
+    LIFETIME_EXPIRED                          = 1,
+    FORWARDED_OVER_UNIDIRECTIONAL_LINK        = 2,
+    TRANSMISSION_CANCELLED                    = 3, // reception by a node that already has a copy of this bundle
+    DEPLETED_STORAGE                          = 4,
+    DESTINATION_EID_UNINTELLIGIBLE            = 5,
+    NO_KNOWN_ROUTE_DESTINATION_FROM_HERE      = 6,
+    NO_TIMELY_CONTACT_WITH_NEXT_NODE_ON_ROUTE = 7,
+    BLOCK_UNINTELLIGIBLE                      = 8,
+    HOP_LIMIT_EXCEEDED                        = 9,
+    TRAFFIC_PARED                             = 10, // e.g., status reports
+    BLOCK_UNSUPPORTED                         = 11
+};
+MAKE_ENUM_SUPPORT_OSTREAM_OPERATOR(BPV7_STATUS_REPORT_REASON_CODE);
+
+enum class BPV7_CUSTODY_SIGNAL_DISPOSITION_CODE : uint64_t {
+    CUSTODY_ACCEPTED                          = 0,
+    NO_FURTHER_INFORMATION                    = 1,
+    RESERVED_2                                = 2,
+    REDUNDANT                                 = 3, // reception by a node that already has a copy of this bundle
+    DEPLETED_STORAGE                          = 4,
+    DESTINATION_EID_UNINTELLIGIBLE            = 5,
+    NO_KNOWN_ROUTE_DESTINATION_FROM_HERE      = 6,
+    NO_TIMELY_CONTACT_WITH_NEXT_NODE_ON_ROUTE = 7,
+    BLOCK_UNINTELLIGIBLE                      = 8
+};
+MAKE_ENUM_SUPPORT_OSTREAM_OPERATOR(BPV7_CUSTODY_SIGNAL_DISPOSITION_CODE);
+
+
+//https://www.iana.org/assignments/bundle/bundle.xhtml
+enum class BPSEC_SECURITY_CONTEXT_IDENTIFIERS {
+    //name = value          Description
+    //------------          -----------
+    BIB_HMAC_SHA2 = 1, //   BIB-HMAC-SHA2  [RFC-ietf-dtn-bpsec-default-sc-11]
+    BCB_AES_GCM = 2 //      BCB-AES-GCM    [RFC-ietf-dtn-bpsec-default-sc-11]
+};
+enum class BPSEC_BIB_HMAX_SHA2_INTEGRITY_SCOPE_FLAGS {
+    //name = value                       Description
+    //------------                       -----------
+    INCLUDE_PRIMARY_BLOCK_FLAG = 0, //   [RFC-ietf-dtn-bpsec-default-sc-11]
+    INCLUDE_TARGET_HEADER_FLAG = 1, //   [RFC-ietf-dtn-bpsec-default-sc-11]
+    INCLUDE_SECURITY_HEADER_FLAG = 2 //  [RFC-ietf-dtn-bpsec-default-sc-11]
+};
+enum class BPSEC_BIB_HMAX_SHA2_INTEGRITY_SCOPE_MASKS : uint64_t {
+    //https://datatracker.ietf.org/doc/draft-ietf-dtn-bpsec-default-sc/ 3.3.3.  Integrity Scope Flags
+    //Bit 0 (the low-order bit, 0x0001): Primary Block Flag.
+    //Bit 1 (0x0002): Target Header Flag.
+    //Bit 2 (0x0004): Security Header Flag.
+    NO_ADDITIONAL_SCOPE = 0,
+    INCLUDE_PRIMARY_BLOCK = 1 << (static_cast<uint8_t>(BPSEC_BIB_HMAX_SHA2_INTEGRITY_SCOPE_FLAGS::INCLUDE_PRIMARY_BLOCK_FLAG)),
+    INCLUDE_TARGET_HEADER = 1 << (static_cast<uint8_t>(BPSEC_BIB_HMAX_SHA2_INTEGRITY_SCOPE_FLAGS::INCLUDE_TARGET_HEADER_FLAG)),
+    INCLUDE_SECURITY_HEADER = 1 << (static_cast<uint8_t>(BPSEC_BIB_HMAX_SHA2_INTEGRITY_SCOPE_FLAGS::INCLUDE_SECURITY_HEADER_FLAG)),
+};
+MAKE_ENUM_SUPPORT_FLAG_OPERATORS(BPSEC_BIB_HMAX_SHA2_INTEGRITY_SCOPE_MASKS);
+MAKE_ENUM_SUPPORT_OSTREAM_OPERATOR(BPSEC_BIB_HMAX_SHA2_INTEGRITY_SCOPE_MASKS);
+/*
+//https://datatracker.ietf.org/doc/draft-ietf-dtn-bpsec-default-sc/
+3.3.4.  Enumerations
+
+   The BIB-HMAC-SHA2 security context parameters are listed in Table 2.
+   In this table, the "Parm Id" column refers to the expected Parameter
+   Identifier described in [I-D.ietf-dtn-bpsec], Section 3.10 "Parameter
+   and Result Identification".
+
+   If the default value column is empty, this indicates that the
+   security parameter does not have a default value.
+
+   BIB-HMAC-SHA2 Security Parameters
+
+      +=========+=============+====================+===============+
+      | Parm Id |  Parm Name  | CBOR Encoding Type | Default Value |
+      +=========+=============+====================+===============+
+      |    1    | SHA Variant |  unsigned integer  |       6       |
+      +---------+-------------+--------------------+---------------+
+      |    2    | Wrapped Key |    Byte String     |               |
+      +---------+-------------+--------------------+---------------+
+      |    3    |  Integrity  |  unsigned integer  |       7       |
+      |         | Scope Flags |                    |               |
+      +---------+-------------+--------------------+---------------+
+
+                                 Table 2*/
+enum class BPSEC_BIB_HMAX_SHA2_SECURITY_PARAMETERS {
+    SHA_VARIANT = 1,
+    WRAPPED_KEY = 2,
+    INTEGRITY_SCOPE_FLAGS = 3
+};
+/*
+//https://datatracker.ietf.org/doc/draft-ietf-dtn-bpsec-default-sc/
+3.4.  Results
+
+   The BIB-HMAC-SHA2 security context results are listed in Table 3.  In
+   this table, the "Result Id" column refers to the expected Result
+   Identifier described in [I-D.ietf-dtn-bpsec], Section 3.10 "Parameter
+   and Result Identification".
+
+   BIB-HMAC-SHA2 Security Results
+
+       +========+==========+===============+======================+
+       | Result |  Result  | CBOR Encoding |     Description      |
+       |   Id   |   Name   |      Type     |                      |
+       +========+==========+===============+======================+
+       |   1    | Expected |  byte string  |  The output of the   |
+       |        |   HMAC   |               | HMAC calculation at  |
+       |        |          |               | the security source. |
+       +--------+----------+---------------+----------------------+
+
+                                 Table 3*/
+enum class BPSEC_BIB_HMAX_SHA2_SECURITY_RESULTS {
+    EXPECTED_HMAC = 1
+};
+
+enum class BPSEC_BCB_AES_GCM_AAD_SCOPE_FLAGS { //BPSec BCB-AES-GCM AAD Scope Flag
+    //name = value                       Description
+    //------------                       -----------
+    INCLUDE_PRIMARY_BLOCK_FLAG = 0, //   [RFC-ietf-dtn-bpsec-default-sc-11]
+    INCLUDE_TARGET_HEADER_FLAG = 1, //   [RFC-ietf-dtn-bpsec-default-sc-11]
+    INCLUDE_SECURITY_HEADER_FLAG = 2 //  [RFC-ietf-dtn-bpsec-default-sc-11]
+};
+enum class BPSEC_BCB_AES_GCM_AAD_SCOPE_MASKS : uint64_t {
+    //https://datatracker.ietf.org/doc/draft-ietf-dtn-bpsec-default-sc/ 4.3.4.  AAD Scope Flags
+    //Bit 0 (the low-order bit, 0x0001): Primary Block Flag.
+    //Bit 1 (0x0002): Target Header Flag.
+    //Bit 2 (0x0004): Security Header Flag.
+    NO_ADDITIONAL_SCOPE = 0,
+    INCLUDE_PRIMARY_BLOCK = 1 << (static_cast<uint8_t>(BPSEC_BCB_AES_GCM_AAD_SCOPE_FLAGS::INCLUDE_PRIMARY_BLOCK_FLAG)),
+    INCLUDE_TARGET_HEADER = 1 << (static_cast<uint8_t>(BPSEC_BCB_AES_GCM_AAD_SCOPE_FLAGS::INCLUDE_TARGET_HEADER_FLAG)),
+    INCLUDE_SECURITY_HEADER = 1 << (static_cast<uint8_t>(BPSEC_BCB_AES_GCM_AAD_SCOPE_FLAGS::INCLUDE_SECURITY_HEADER_FLAG)),
+};
+MAKE_ENUM_SUPPORT_FLAG_OPERATORS(BPSEC_BCB_AES_GCM_AAD_SCOPE_MASKS);
+MAKE_ENUM_SUPPORT_OSTREAM_OPERATOR(BPSEC_BCB_AES_GCM_AAD_SCOPE_MASKS);
+/*
+//https://datatracker.ietf.org/doc/draft-ietf-dtn-bpsec-default-sc/
+4.3.5.  Enumerations
+
+   The BCB-AES-GCM security context parameters are listed in Table 5.
+   In this table, the "Parm Id" column refers to the expected Parameter
+   Identifier described in [I-D.ietf-dtn-bpsec], Section 3.10 "Parameter
+   and Result Identification".
+
+   If the default value column is empty, this indicates that the
+   security parameter does not have a default value.
+
+   BCB-AES-GCM Security Parameters
+
+     +=========+================+====================+===============+
+     | Parm Id |   Parm Name    | CBOR Encoding Type | Default Value |
+     +=========+================+====================+===============+
+     |    1    | Initialization |    Byte String     |               |
+     |         |     Vector     |                    |               |
+     +---------+----------------+--------------------+---------------+
+     |    2    |  AES Variant   |  Unsigned Integer  |       3       |
+     +---------+----------------+--------------------+---------------+
+     |    3    |  Wrapped Key   |    Byte String     |               |
+     +---------+----------------+--------------------+---------------+
+     |    4    |   AAD Scope    |  Unsigned Integer  |       7       |
+     |         |     Flags      |                    |               |
+     +---------+----------------+--------------------+---------------+
+
+                                  Table 5*/
+enum class BPSEC_BCB_AES_GCM_AAD_SECURITY_PARAMETERS {
+    INITIALIZATION_VECTOR = 1,
+    AES_VARIANT = 2,
+    WRAPPED_KEY = 3,
+    AAD_SCOPE_FLAGS = 4
+};
+/*
+//https://datatracker.ietf.org/doc/draft-ietf-dtn-bpsec-default-sc/
+4.4.2.  Enumerations
+
+   The BCB-AES-GCM security context results are listed in Table 6.  In
+   this table, the "Result Id" column refers to the expected Result
+   Identifier described in [I-D.ietf-dtn-bpsec], Section 3.10 "Parameter
+   and Result Identification".
+
+   BCB-AES-GCM Security Results
+
+          +===========+====================+====================+
+          | Result Id |    Result Name     | CBOR Encoding Type |
+          +===========+====================+====================+
+          |     1     | Authentication Tag |    Byte String     |
+          +-----------+--------------------+--------------------+
+
+                                  Table 6*/
+enum class BPSEC_BCB_AES_GCM_AAD_SECURITY_RESULTS {
+    AUTHENTICATION_TAG = 1
+};
+
+
+struct CLASS_VISIBILITY_BPCODEC Bpv7CbhePrimaryBlock : public PrimaryBlock {
+    static constexpr uint64_t smallestSerializedPrimarySize = //uint64_t bufferSize
+        1 + //cbor initial byte denoting cbor array
+        1 + //bundle version 7 byte
+        1 + //m_bundleProcessingControlFlags
+        1 + //crc type code byte
+        3 + //destEid
+        3 + //srcNodeId
+        3 + //reportToEid
+        3 + //creation timestamp
+        1; //lifetime;
+
+    BPV7_BUNDLEFLAG m_bundleProcessingControlFlags;
+    cbhe_eid_t m_destinationEid;
+    cbhe_eid_t m_sourceNodeId; //A "node ID" is an EID that identifies the administrative endpoint of a node (uses eid data type).
+    cbhe_eid_t m_reportToEid;
+    TimestampUtil::bpv7_creation_timestamp_t m_creationTimestamp;
+    uint64_t m_lifetimeMilliseconds;
+    uint64_t m_fragmentOffset;
+    uint64_t m_totalApplicationDataUnitLength;
+    uint32_t m_computedCrc32; //computed after serialization or deserialization
+    uint16_t m_computedCrc16; //computed after serialization or deserialization
+    BPV7_CRC_TYPE m_crcType; //placed uint8 at the end of struct (should be at the beginning) for more efficient memory usage
+
     BPCODEC_EXPORT Bpv7CbhePrimaryBlock(); //a default constructor: X()
     BPCODEC_EXPORT ~Bpv7CbhePrimaryBlock(); //a destructor: ~X()
     BPCODEC_EXPORT Bpv7CbhePrimaryBlock(const Bpv7CbhePrimaryBlock& o); //a copy constructor: X(const X&)
@@ -313,52 +297,52 @@
     BPCODEC_EXPORT void SetZero();
     BPCODEC_EXPORT uint64_t SerializeBpv7(uint8_t * serialization); //modifies m_computedCrcXX
     BPCODEC_EXPORT uint64_t GetSerializationSize() const;
-    BPCODEC_EXPORT bool DeserializeBpv7(uint8_t * serialization, uint64_t & numBytesTakenToDecode, uint64_t bufferSize); //serialization must be temporarily modifyable to zero crc and restore it
-
+    BPCODEC_EXPORT bool DeserializeBpv7(uint8_t * serialization, uint64_t & numBytesTakenToDecode, uint64_t bufferSize); //serialization must be temporarily modifyable to zero crc and restore it
+
     BPCODEC_EXPORT virtual bool HasCustodyFlagSet() const;
-    BPCODEC_EXPORT virtual bool HasFragmentationFlagSet() const;
-    BPCODEC_EXPORT virtual cbhe_bundle_uuid_t GetCbheBundleUuidFromPrimary() const;
-    BPCODEC_EXPORT virtual cbhe_bundle_uuid_nofragment_t GetCbheBundleUuidNoFragmentFromPrimary() const;
-    BPCODEC_EXPORT virtual cbhe_eid_t GetFinalDestinationEid() const;
-    BPCODEC_EXPORT virtual uint8_t GetPriority() const;
-    BPCODEC_EXPORT virtual uint64_t GetExpirationSeconds() const;
-    BPCODEC_EXPORT virtual uint64_t GetSequenceForSecondsScale() const;
-    BPCODEC_EXPORT virtual uint64_t GetExpirationMilliseconds() const;
-    BPCODEC_EXPORT virtual uint64_t GetSequenceForMillisecondsScale() const;
-};
-
-struct CLASS_VISIBILITY_BPCODEC Bpv7CanonicalBlock {
-
-    static constexpr uint64_t smallestSerializedCanonicalSize = //uint64_t bufferSize
-        1 + //cbor initial byte denoting cbor array
-        1 + //block type code byte
-        1 + //block number
-        1 + //m_blockProcessingControlFlags
-        1 + //crc type code byte
-        1 + //byte string header
-        0 + //data
-        0; //crc if not present
-
-    static constexpr uint64_t largestZeroDataSerializedCanonicalSize = //uint64_t bufferSize
-        2 + //cbor initial byte denoting cbor array
-        2 + //block type code byte
-        9 + //block number
-        9 + //m_blockProcessingControlFlags
-        1 + //crc type code byte
-        9 + //byte string header
-        0 + //data
-        5; //crc32
-
-    uint64_t m_blockNumber;
-    BPV7_BLOCKFLAG m_blockProcessingControlFlags;
-    uint8_t * m_dataPtr; //if NULL, data won't be copied (just allocated) and crc won't be computed
-    uint64_t m_dataLength;
-    uint32_t m_computedCrc32; //computed after serialization or deserialization
-    uint16_t m_computedCrc16; //computed after serialization or deserialization
-    BPV7_BLOCK_TYPE_CODE m_blockTypeCode; //placed uint8 at the end of struct (should be at the beginning) for more efficient memory usage
-    BPV7_CRC_TYPE m_crcType; //placed uint8 at the end of struct for more efficient memory usage
-    
-
+    BPCODEC_EXPORT virtual bool HasFragmentationFlagSet() const;
+    BPCODEC_EXPORT virtual cbhe_bundle_uuid_t GetCbheBundleUuidFromPrimary() const;
+    BPCODEC_EXPORT virtual cbhe_bundle_uuid_nofragment_t GetCbheBundleUuidNoFragmentFromPrimary() const;
+    BPCODEC_EXPORT virtual cbhe_eid_t GetFinalDestinationEid() const;
+    BPCODEC_EXPORT virtual uint8_t GetPriority() const;
+    BPCODEC_EXPORT virtual uint64_t GetExpirationSeconds() const;
+    BPCODEC_EXPORT virtual uint64_t GetSequenceForSecondsScale() const;
+    BPCODEC_EXPORT virtual uint64_t GetExpirationMilliseconds() const;
+    BPCODEC_EXPORT virtual uint64_t GetSequenceForMillisecondsScale() const;
+};
+
+struct CLASS_VISIBILITY_BPCODEC Bpv7CanonicalBlock {
+
+    static constexpr uint64_t smallestSerializedCanonicalSize = //uint64_t bufferSize
+        1 + //cbor initial byte denoting cbor array
+        1 + //block type code byte
+        1 + //block number
+        1 + //m_blockProcessingControlFlags
+        1 + //crc type code byte
+        1 + //byte string header
+        0 + //data
+        0; //crc if not present
+
+    static constexpr uint64_t largestZeroDataSerializedCanonicalSize = //uint64_t bufferSize
+        2 + //cbor initial byte denoting cbor array
+        2 + //block type code byte
+        9 + //block number
+        9 + //m_blockProcessingControlFlags
+        1 + //crc type code byte
+        9 + //byte string header
+        0 + //data
+        5; //crc32
+
+    uint64_t m_blockNumber;
+    BPV7_BLOCKFLAG m_blockProcessingControlFlags;
+    uint8_t * m_dataPtr; //if NULL, data won't be copied (just allocated) and crc won't be computed
+    uint64_t m_dataLength;
+    uint32_t m_computedCrc32; //computed after serialization or deserialization
+    uint16_t m_computedCrc16; //computed after serialization or deserialization
+    BPV7_BLOCK_TYPE_CODE m_blockTypeCode; //placed uint8 at the end of struct (should be at the beginning) for more efficient memory usage
+    BPV7_CRC_TYPE m_crcType; //placed uint8 at the end of struct for more efficient memory usage
+    
+
     BPCODEC_EXPORT Bpv7CanonicalBlock(); //a default constructor: X()
     BPCODEC_EXPORT virtual ~Bpv7CanonicalBlock(); //a destructor: ~X()
     BPCODEC_EXPORT Bpv7CanonicalBlock(const Bpv7CanonicalBlock& o); //a copy constructor: X(const X&)
@@ -371,19 +355,19 @@
     BPCODEC_EXPORT virtual uint64_t SerializeBpv7(uint8_t * serialization); //modifies m_dataPtr to serialized location
     BPCODEC_EXPORT uint64_t GetSerializationSize() const;
     BPCODEC_EXPORT virtual uint64_t GetCanonicalBlockTypeSpecificDataSerializationSize() const;
-    BPCODEC_EXPORT void RecomputeCrcAfterDataModification(uint8_t * serializationBase, const uint64_t sizeSerialized);
-    BPCODEC_EXPORT static bool DeserializeBpv7(std::unique_ptr<Bpv7CanonicalBlock> & canonicalPtr, uint8_t * serialization,
-        uint64_t & numBytesTakenToDecode, uint64_t bufferSize, const bool skipCrcVerify, const bool isAdminRecord);
-    BPCODEC_EXPORT virtual bool Virtual_DeserializeExtensionBlockDataBpv7();
-};
-
-
-struct CLASS_VISIBILITY_BPCODEC Bpv7PreviousNodeCanonicalBlock : public Bpv7CanonicalBlock {
-    static constexpr uint64_t largestSerializedDataOnlySize =
-        1 + //cbor initial byte denoting cbor array (major type 4, additional information 2)
-        9 + //node number
-        9; //service number
-        
+    BPCODEC_EXPORT void RecomputeCrcAfterDataModification(uint8_t * serializationBase, const uint64_t sizeSerialized);
+    BPCODEC_EXPORT static bool DeserializeBpv7(std::unique_ptr<Bpv7CanonicalBlock> & canonicalPtr, uint8_t * serialization,
+        uint64_t & numBytesTakenToDecode, uint64_t bufferSize, const bool skipCrcVerify, const bool isAdminRecord);
+    BPCODEC_EXPORT virtual bool Virtual_DeserializeExtensionBlockDataBpv7();
+};
+
+
+struct CLASS_VISIBILITY_BPCODEC Bpv7PreviousNodeCanonicalBlock : public Bpv7CanonicalBlock {
+    static constexpr uint64_t largestSerializedDataOnlySize =
+        1 + //cbor initial byte denoting cbor array (major type 4, additional information 2)
+        9 + //node number
+        9; //service number
+        
     BPCODEC_EXPORT Bpv7PreviousNodeCanonicalBlock(); //a default constructor: X()
     BPCODEC_EXPORT virtual ~Bpv7PreviousNodeCanonicalBlock(); //a destructor: ~X()
     BPCODEC_EXPORT Bpv7PreviousNodeCanonicalBlock(const Bpv7PreviousNodeCanonicalBlock& o); //a copy constructor: X(const X&)
@@ -393,16 +377,16 @@
     BPCODEC_EXPORT bool operator==(const Bpv7PreviousNodeCanonicalBlock & o) const; //operator ==
     BPCODEC_EXPORT bool operator!=(const Bpv7PreviousNodeCanonicalBlock & o) const; //operator !=
     BPCODEC_EXPORT virtual void SetZero();
-    BPCODEC_EXPORT virtual uint64_t SerializeBpv7(uint8_t * serialization); //modifies m_dataPtr to serialized location
-    BPCODEC_EXPORT virtual uint64_t GetCanonicalBlockTypeSpecificDataSerializationSize() const;
-    BPCODEC_EXPORT virtual bool Virtual_DeserializeExtensionBlockDataBpv7();
-
-    cbhe_eid_t m_previousNode;
-};
-
-struct CLASS_VISIBILITY_BPCODEC Bpv7BundleAgeCanonicalBlock : public Bpv7CanonicalBlock {
-    static constexpr uint64_t largestSerializedDataOnlySize = 9;
-
+    BPCODEC_EXPORT virtual uint64_t SerializeBpv7(uint8_t * serialization); //modifies m_dataPtr to serialized location
+    BPCODEC_EXPORT virtual uint64_t GetCanonicalBlockTypeSpecificDataSerializationSize() const;
+    BPCODEC_EXPORT virtual bool Virtual_DeserializeExtensionBlockDataBpv7();
+
+    cbhe_eid_t m_previousNode;
+};
+
+struct CLASS_VISIBILITY_BPCODEC Bpv7BundleAgeCanonicalBlock : public Bpv7CanonicalBlock {
+    static constexpr uint64_t largestSerializedDataOnlySize = 9;
+
     BPCODEC_EXPORT Bpv7BundleAgeCanonicalBlock(); //a default constructor: X()
     BPCODEC_EXPORT virtual ~Bpv7BundleAgeCanonicalBlock(); //a destructor: ~X()
     BPCODEC_EXPORT Bpv7BundleAgeCanonicalBlock(const Bpv7BundleAgeCanonicalBlock& o); //a copy constructor: X(const X&)
@@ -412,19 +396,19 @@
     BPCODEC_EXPORT bool operator==(const Bpv7BundleAgeCanonicalBlock & o) const; //operator ==
     BPCODEC_EXPORT bool operator!=(const Bpv7BundleAgeCanonicalBlock & o) const; //operator !=
     BPCODEC_EXPORT virtual void SetZero();
-    BPCODEC_EXPORT virtual uint64_t SerializeBpv7(uint8_t * serialization); //modifies m_dataPtr to serialized location
-    BPCODEC_EXPORT virtual uint64_t GetCanonicalBlockTypeSpecificDataSerializationSize() const;
-    BPCODEC_EXPORT virtual bool Virtual_DeserializeExtensionBlockDataBpv7();
-
-    uint64_t m_bundleAgeMilliseconds;
-};
-
-struct CLASS_VISIBILITY_BPCODEC Bpv7HopCountCanonicalBlock : public Bpv7CanonicalBlock {
-    static constexpr uint64_t largestSerializedDataOnlySize =
-        1 + //cbor initial byte denoting cbor array (major type 4, additional information 2)
-        9 + //hop limit
-        9; //hop count
-
+    BPCODEC_EXPORT virtual uint64_t SerializeBpv7(uint8_t * serialization); //modifies m_dataPtr to serialized location
+    BPCODEC_EXPORT virtual uint64_t GetCanonicalBlockTypeSpecificDataSerializationSize() const;
+    BPCODEC_EXPORT virtual bool Virtual_DeserializeExtensionBlockDataBpv7();
+
+    uint64_t m_bundleAgeMilliseconds;
+};
+
+struct CLASS_VISIBILITY_BPCODEC Bpv7HopCountCanonicalBlock : public Bpv7CanonicalBlock {
+    static constexpr uint64_t largestSerializedDataOnlySize =
+        1 + //cbor initial byte denoting cbor array (major type 4, additional information 2)
+        9 + //hop limit
+        9; //hop count
+
     BPCODEC_EXPORT Bpv7HopCountCanonicalBlock(); //a default constructor: X()
     BPCODEC_EXPORT virtual ~Bpv7HopCountCanonicalBlock(); //a destructor: ~X()
     BPCODEC_EXPORT Bpv7HopCountCanonicalBlock(const Bpv7HopCountCanonicalBlock& o); //a copy constructor: X(const X&)
@@ -434,63 +418,63 @@
     BPCODEC_EXPORT bool operator==(const Bpv7HopCountCanonicalBlock & o) const; //operator ==
     BPCODEC_EXPORT bool operator!=(const Bpv7HopCountCanonicalBlock & o) const; //operator !=
     BPCODEC_EXPORT virtual void SetZero();
-    BPCODEC_EXPORT virtual uint64_t SerializeBpv7(uint8_t * serialization); //modifies m_dataPtr to serialized location
-    BPCODEC_EXPORT virtual uint64_t GetCanonicalBlockTypeSpecificDataSerializationSize() const;
-    BPCODEC_EXPORT virtual bool Virtual_DeserializeExtensionBlockDataBpv7();
-    BPCODEC_EXPORT bool TryReserializeExtensionBlockDataWithoutResizeBpv7();
-
-    uint64_t m_hopLimit;
-    uint64_t m_hopCount;
-};
-
-struct CLASS_VISIBILITY_BPCODEC Bpv7AbstractSecurityBlockValueBase {
-    BPCODEC_EXPORT virtual ~Bpv7AbstractSecurityBlockValueBase() = 0; // Pure virtual destructor
-    virtual uint64_t SerializeBpv7(uint8_t * serialization, uint64_t bufferSize) = 0;
-    virtual uint64_t GetSerializationSize() const = 0;
-    virtual bool DeserializeBpv7(uint8_t * serialization, uint64_t & numBytesTakenToDecode, uint64_t bufferSize) = 0;
-    virtual bool IsEqual(const Bpv7AbstractSecurityBlockValueBase * otherPtr) const = 0;
-};
-struct CLASS_VISIBILITY_BPCODEC Bpv7AbstractSecurityBlockValueUint : public Bpv7AbstractSecurityBlockValueBase {
-    BPCODEC_EXPORT virtual ~Bpv7AbstractSecurityBlockValueUint();
-    BPCODEC_EXPORT virtual uint64_t SerializeBpv7(uint8_t * serialization, uint64_t bufferSize);
-    BPCODEC_EXPORT virtual uint64_t GetSerializationSize() const;
-    BPCODEC_EXPORT virtual bool DeserializeBpv7(uint8_t * serialization, uint64_t & numBytesTakenToDecode, uint64_t bufferSize);
-    BPCODEC_EXPORT virtual bool IsEqual(const Bpv7AbstractSecurityBlockValueBase * otherPtr) const;
-
-    uint64_t m_uintValue;
-};
-struct CLASS_VISIBILITY_BPCODEC Bpv7AbstractSecurityBlockValueByteString : public Bpv7AbstractSecurityBlockValueBase {
-    BPCODEC_EXPORT virtual ~Bpv7AbstractSecurityBlockValueByteString();
-    BPCODEC_EXPORT virtual uint64_t SerializeBpv7(uint8_t * serialization, uint64_t bufferSize);
-    BPCODEC_EXPORT virtual uint64_t GetSerializationSize() const;
-    BPCODEC_EXPORT virtual bool DeserializeBpv7(uint8_t * serialization, uint64_t & numBytesTakenToDecode, uint64_t bufferSize);
-    BPCODEC_EXPORT virtual bool IsEqual(const Bpv7AbstractSecurityBlockValueBase * otherPtr) const;
-
-    std::vector<uint8_t> m_byteString;
-};
-
-struct CLASS_VISIBILITY_BPCODEC Bpv7AbstractSecurityBlock : public Bpv7CanonicalBlock {
-
-    typedef std::vector<uint64_t> security_targets_t;
-    typedef uint64_t security_context_id_t;
-    typedef uint8_t security_context_flags_t;
-    //generic typedefs for cipher suite parameters and security results
-    typedef uint64_t id_t;
-    typedef std::unique_ptr<Bpv7AbstractSecurityBlockValueBase> value_ptr_t;
-    typedef std::pair<id_t, value_ptr_t> id_value_pair_t;
-    typedef std::vector<id_value_pair_t> id_value_pairs_vec_t;
-    //cipher suite parameters:
-    typedef id_t parameter_id_t;
-    typedef value_ptr_t parameter_value_t;
-    typedef id_value_pair_t security_context_parameter_t;
-    typedef id_value_pairs_vec_t security_context_parameters_t;
-    //security result:
-    typedef id_t security_result_id_t;
-    typedef value_ptr_t security_result_value_t;
-    typedef id_value_pair_t security_result_t;
-    typedef id_value_pairs_vec_t security_results_t;
-
-
+    BPCODEC_EXPORT virtual uint64_t SerializeBpv7(uint8_t * serialization); //modifies m_dataPtr to serialized location
+    BPCODEC_EXPORT virtual uint64_t GetCanonicalBlockTypeSpecificDataSerializationSize() const;
+    BPCODEC_EXPORT virtual bool Virtual_DeserializeExtensionBlockDataBpv7();
+    BPCODEC_EXPORT bool TryReserializeExtensionBlockDataWithoutResizeBpv7();
+
+    uint64_t m_hopLimit;
+    uint64_t m_hopCount;
+};
+
+struct CLASS_VISIBILITY_BPCODEC Bpv7AbstractSecurityBlockValueBase {
+    BPCODEC_EXPORT virtual ~Bpv7AbstractSecurityBlockValueBase() = 0; // Pure virtual destructor
+    virtual uint64_t SerializeBpv7(uint8_t * serialization, uint64_t bufferSize) = 0;
+    virtual uint64_t GetSerializationSize() const = 0;
+    virtual bool DeserializeBpv7(uint8_t * serialization, uint64_t & numBytesTakenToDecode, uint64_t bufferSize) = 0;
+    virtual bool IsEqual(const Bpv7AbstractSecurityBlockValueBase * otherPtr) const = 0;
+};
+struct CLASS_VISIBILITY_BPCODEC Bpv7AbstractSecurityBlockValueUint : public Bpv7AbstractSecurityBlockValueBase {
+    BPCODEC_EXPORT virtual ~Bpv7AbstractSecurityBlockValueUint();
+    BPCODEC_EXPORT virtual uint64_t SerializeBpv7(uint8_t * serialization, uint64_t bufferSize);
+    BPCODEC_EXPORT virtual uint64_t GetSerializationSize() const;
+    BPCODEC_EXPORT virtual bool DeserializeBpv7(uint8_t * serialization, uint64_t & numBytesTakenToDecode, uint64_t bufferSize);
+    BPCODEC_EXPORT virtual bool IsEqual(const Bpv7AbstractSecurityBlockValueBase * otherPtr) const;
+
+    uint64_t m_uintValue;
+};
+struct CLASS_VISIBILITY_BPCODEC Bpv7AbstractSecurityBlockValueByteString : public Bpv7AbstractSecurityBlockValueBase {
+    BPCODEC_EXPORT virtual ~Bpv7AbstractSecurityBlockValueByteString();
+    BPCODEC_EXPORT virtual uint64_t SerializeBpv7(uint8_t * serialization, uint64_t bufferSize);
+    BPCODEC_EXPORT virtual uint64_t GetSerializationSize() const;
+    BPCODEC_EXPORT virtual bool DeserializeBpv7(uint8_t * serialization, uint64_t & numBytesTakenToDecode, uint64_t bufferSize);
+    BPCODEC_EXPORT virtual bool IsEqual(const Bpv7AbstractSecurityBlockValueBase * otherPtr) const;
+
+    std::vector<uint8_t> m_byteString;
+};
+
+struct CLASS_VISIBILITY_BPCODEC Bpv7AbstractSecurityBlock : public Bpv7CanonicalBlock {
+
+    typedef std::vector<uint64_t> security_targets_t;
+    typedef uint64_t security_context_id_t;
+    typedef uint8_t security_context_flags_t;
+    //generic typedefs for cipher suite parameters and security results
+    typedef uint64_t id_t;
+    typedef std::unique_ptr<Bpv7AbstractSecurityBlockValueBase> value_ptr_t;
+    typedef std::pair<id_t, value_ptr_t> id_value_pair_t;
+    typedef std::vector<id_value_pair_t> id_value_pairs_vec_t;
+    //cipher suite parameters:
+    typedef id_t parameter_id_t;
+    typedef value_ptr_t parameter_value_t;
+    typedef id_value_pair_t security_context_parameter_t;
+    typedef id_value_pairs_vec_t security_context_parameters_t;
+    //security result:
+    typedef id_t security_result_id_t;
+    typedef value_ptr_t security_result_value_t;
+    typedef id_value_pair_t security_result_t;
+    typedef id_value_pairs_vec_t security_results_t;
+
+
     BPCODEC_EXPORT Bpv7AbstractSecurityBlock(); //a default constructor: X()
     BPCODEC_EXPORT virtual ~Bpv7AbstractSecurityBlock(); //a destructor: ~X()
     BPCODEC_EXPORT Bpv7AbstractSecurityBlock(const Bpv7AbstractSecurityBlock& o) = delete; //a copy constructor: X(const X&)
@@ -500,35 +484,35 @@
     BPCODEC_EXPORT bool operator==(const Bpv7AbstractSecurityBlock & o) const; //operator ==
     BPCODEC_EXPORT bool operator!=(const Bpv7AbstractSecurityBlock & o) const; //operator !=
     BPCODEC_EXPORT virtual void SetZero();
-    BPCODEC_EXPORT virtual uint64_t SerializeBpv7(uint8_t * serialization); //modifies m_dataPtr to serialized location
-    BPCODEC_EXPORT virtual uint64_t GetCanonicalBlockTypeSpecificDataSerializationSize() const;
-    BPCODEC_EXPORT virtual bool Virtual_DeserializeExtensionBlockDataBpv7();
-    BPCODEC_EXPORT bool IsSecurityContextParametersPresent() const;
-    BPCODEC_EXPORT void SetSecurityContextParametersPresent();
-    BPCODEC_EXPORT void ClearSecurityContextParametersPresent();
-    BPCODEC_EXPORT void SetSecurityContextId(BPSEC_SECURITY_CONTEXT_IDENTIFIERS id);
-
-    BPCODEC_EXPORT static uint64_t SerializeIdValuePairsVecBpv7(uint8_t * serialization, const id_value_pairs_vec_t & idValuePairsVec, uint64_t bufferSize);
-    BPCODEC_EXPORT static uint64_t IdValuePairsVecBpv7SerializationSize(const id_value_pairs_vec_t & idValuePairsVec);
-    BPCODEC_EXPORT static bool DeserializeIdValuePairsVecBpv7(uint8_t * serialization, uint64_t & numBytesTakenToDecode, uint64_t bufferSize, id_value_pairs_vec_t & idValuePairsVec,
-        const BPSEC_SECURITY_CONTEXT_IDENTIFIERS securityContext, const bool isForSecurityParameters, const uint64_t maxElements);
-    BPCODEC_EXPORT static bool DeserializeIdValuePairBpv7(uint8_t * serialization, uint64_t & numBytesTakenToDecode, uint64_t bufferSize, id_value_pair_t & idValuePair,
-        const BPSEC_SECURITY_CONTEXT_IDENTIFIERS securityContext, const bool isForSecurityParameters);
-    BPCODEC_EXPORT static bool IsEqual(const id_value_pairs_vec_t & pVec1, const id_value_pairs_vec_t & pVec2);
-
-    security_targets_t m_securityTargets;
-    security_context_id_t m_securityContextId;
-    security_context_flags_t m_securityContextFlags;
-    cbhe_eid_t m_securitySource;
-    security_context_parameters_t m_securityContextParametersOptional;
-    security_results_t m_securityResults;
-
-protected:
-    std::vector<uint8_t> * Protected_AppendAndGetSecurityResultByteStringPtr(uint64_t resultType);
-    std::vector<std::vector<uint8_t>*> Protected_GetAllSecurityResultsByteStringPtrs(uint64_t resultType);
-};
-
-struct CLASS_VISIBILITY_BPCODEC Bpv7BlockIntegrityBlock : public Bpv7AbstractSecurityBlock {
+    BPCODEC_EXPORT virtual uint64_t SerializeBpv7(uint8_t * serialization); //modifies m_dataPtr to serialized location
+    BPCODEC_EXPORT virtual uint64_t GetCanonicalBlockTypeSpecificDataSerializationSize() const;
+    BPCODEC_EXPORT virtual bool Virtual_DeserializeExtensionBlockDataBpv7();
+    BPCODEC_EXPORT bool IsSecurityContextParametersPresent() const;
+    BPCODEC_EXPORT void SetSecurityContextParametersPresent();
+    BPCODEC_EXPORT void ClearSecurityContextParametersPresent();
+    BPCODEC_EXPORT void SetSecurityContextId(BPSEC_SECURITY_CONTEXT_IDENTIFIERS id);
+
+    BPCODEC_EXPORT static uint64_t SerializeIdValuePairsVecBpv7(uint8_t * serialization, const id_value_pairs_vec_t & idValuePairsVec, uint64_t bufferSize);
+    BPCODEC_EXPORT static uint64_t IdValuePairsVecBpv7SerializationSize(const id_value_pairs_vec_t & idValuePairsVec);
+    BPCODEC_EXPORT static bool DeserializeIdValuePairsVecBpv7(uint8_t * serialization, uint64_t & numBytesTakenToDecode, uint64_t bufferSize, id_value_pairs_vec_t & idValuePairsVec,
+        const BPSEC_SECURITY_CONTEXT_IDENTIFIERS securityContext, const bool isForSecurityParameters, const uint64_t maxElements);
+    BPCODEC_EXPORT static bool DeserializeIdValuePairBpv7(uint8_t * serialization, uint64_t & numBytesTakenToDecode, uint64_t bufferSize, id_value_pair_t & idValuePair,
+        const BPSEC_SECURITY_CONTEXT_IDENTIFIERS securityContext, const bool isForSecurityParameters);
+    BPCODEC_EXPORT static bool IsEqual(const id_value_pairs_vec_t & pVec1, const id_value_pairs_vec_t & pVec2);
+
+    security_targets_t m_securityTargets;
+    security_context_id_t m_securityContextId;
+    security_context_flags_t m_securityContextFlags;
+    cbhe_eid_t m_securitySource;
+    security_context_parameters_t m_securityContextParametersOptional;
+    security_results_t m_securityResults;
+
+protected:
+    std::vector<uint8_t> * Protected_AppendAndGetSecurityResultByteStringPtr(uint64_t resultType);
+    std::vector<std::vector<uint8_t>*> Protected_GetAllSecurityResultsByteStringPtrs(uint64_t resultType);
+};
+
+struct CLASS_VISIBILITY_BPCODEC Bpv7BlockIntegrityBlock : public Bpv7AbstractSecurityBlock {
     BPCODEC_EXPORT Bpv7BlockIntegrityBlock(); //a default constructor: X()
     BPCODEC_EXPORT virtual ~Bpv7BlockIntegrityBlock(); //a destructor: ~X()
     BPCODEC_EXPORT Bpv7BlockIntegrityBlock(const Bpv7BlockIntegrityBlock& o) = delete; //a copy constructor: X(const X&)
@@ -537,18 +521,18 @@
     BPCODEC_EXPORT Bpv7BlockIntegrityBlock& operator=(Bpv7BlockIntegrityBlock&& o); //a move assignment: operator=(X&&)
     BPCODEC_EXPORT bool operator==(const Bpv7BlockIntegrityBlock & o) const; //operator ==
     BPCODEC_EXPORT bool operator!=(const Bpv7BlockIntegrityBlock & o) const; //operator !=
-    BPCODEC_EXPORT virtual void SetZero();
-    
-    BPCODEC_EXPORT bool AddOrUpdateSecurityParameterShaVariant(COSE_ALGORITHMS alg);
-    BPCODEC_EXPORT COSE_ALGORITHMS GetSecurityParameterShaVariant(bool & success) const;
-    BPCODEC_EXPORT bool AddSecurityParameterIntegrityScope(BPSEC_BIB_HMAX_SHA2_INTEGRITY_SCOPE_MASKS integrityScope);
-    BPCODEC_EXPORT bool IsSecurityParameterIntegrityScopePresentAndSet(BPSEC_BIB_HMAX_SHA2_INTEGRITY_SCOPE_MASKS integrityScope) const;
-    BPCODEC_EXPORT std::vector<uint8_t> * AddAndGetWrappedKeyPtr();
-    BPCODEC_EXPORT std::vector<uint8_t> * AppendAndGetExpectedHmacPtr();
-    BPCODEC_EXPORT std::vector<std::vector<uint8_t>*> GetAllExpectedHmacPtrs();
-};
-
-struct CLASS_VISIBILITY_BPCODEC Bpv7BlockConfidentialityBlock : public Bpv7AbstractSecurityBlock {
+    BPCODEC_EXPORT virtual void SetZero();
+    
+    BPCODEC_EXPORT bool AddOrUpdateSecurityParameterShaVariant(COSE_ALGORITHMS alg);
+    BPCODEC_EXPORT COSE_ALGORITHMS GetSecurityParameterShaVariant(bool & success) const;
+    BPCODEC_EXPORT bool AddSecurityParameterIntegrityScope(BPSEC_BIB_HMAX_SHA2_INTEGRITY_SCOPE_MASKS integrityScope);
+    BPCODEC_EXPORT bool IsSecurityParameterIntegrityScopePresentAndSet(BPSEC_BIB_HMAX_SHA2_INTEGRITY_SCOPE_MASKS integrityScope) const;
+    BPCODEC_EXPORT std::vector<uint8_t> * AddAndGetWrappedKeyPtr();
+    BPCODEC_EXPORT std::vector<uint8_t> * AppendAndGetExpectedHmacPtr();
+    BPCODEC_EXPORT std::vector<std::vector<uint8_t>*> GetAllExpectedHmacPtrs();
+};
+
+struct CLASS_VISIBILITY_BPCODEC Bpv7BlockConfidentialityBlock : public Bpv7AbstractSecurityBlock {
     BPCODEC_EXPORT Bpv7BlockConfidentialityBlock(); //a default constructor: X()
     BPCODEC_EXPORT virtual ~Bpv7BlockConfidentialityBlock(); //a destructor: ~X()
     BPCODEC_EXPORT Bpv7BlockConfidentialityBlock(const Bpv7BlockConfidentialityBlock& o) = delete; //a copy constructor: X(const X&)
@@ -557,76 +541,76 @@
     BPCODEC_EXPORT Bpv7BlockConfidentialityBlock& operator=(Bpv7BlockConfidentialityBlock&& o); //a move assignment: operator=(X&&)
     BPCODEC_EXPORT bool operator==(const Bpv7BlockConfidentialityBlock & o) const; //operator ==
     BPCODEC_EXPORT bool operator!=(const Bpv7BlockConfidentialityBlock & o) const; //operator !=
-    BPCODEC_EXPORT virtual void SetZero();
-
-    BPCODEC_EXPORT bool AddOrUpdateSecurityParameterAesVariant(COSE_ALGORITHMS alg);
-    BPCODEC_EXPORT COSE_ALGORITHMS GetSecurityParameterAesVariant(bool & success) const;
-    BPCODEC_EXPORT bool AddSecurityParameterScope(BPSEC_BCB_AES_GCM_AAD_SCOPE_MASKS scope);
-    BPCODEC_EXPORT bool IsSecurityParameterScopePresentAndSet(BPSEC_BCB_AES_GCM_AAD_SCOPE_MASKS scope) const;
-    BPCODEC_EXPORT std::vector<uint8_t> * AddAndGetAesWrappedKeyPtr();
-    BPCODEC_EXPORT std::vector<uint8_t> * AddAndGetInitializationVectorPtr();
-    BPCODEC_EXPORT std::vector<uint8_t> * AppendAndGetPayloadAuthenticationTagPtr();
-    BPCODEC_EXPORT std::vector<std::vector<uint8_t>*> GetAllPayloadAuthenticationTagPtrs();
-private:
-    BPCODEC_NO_EXPORT std::vector<uint8_t> * Private_AddAndGetByteStringParamPtr(BPSEC_BCB_AES_GCM_AAD_SECURITY_PARAMETERS parameter);
-};
-
-struct CLASS_VISIBILITY_BPCODEC Bpv7AdministrativeRecordContentBase {
-    BPCODEC_EXPORT virtual ~Bpv7AdministrativeRecordContentBase() = 0; // Pure virtual destructor
-    virtual uint64_t SerializeBpv7(uint8_t * serialization, uint64_t bufferSize) = 0;
-    virtual uint64_t GetSerializationSize() const = 0;
-    virtual bool DeserializeBpv7(uint8_t * serialization, uint64_t & numBytesTakenToDecode, uint64_t bufferSize) = 0;
-    virtual bool IsEqual(const Bpv7AdministrativeRecordContentBase * otherPtr) const = 0;
-};
-struct CLASS_VISIBILITY_BPCODEC Bpv7AdministrativeRecordContentBundleStatusReport : public Bpv7AdministrativeRecordContentBase {
-    typedef std::pair<bool, uint64_t> status_info_content_t; //[status-indicator: bool, optional_timestamp: dtn_time]
-    typedef std::array<status_info_content_t, 4> bundle_status_information_t;
-
-    BPCODEC_EXPORT virtual ~Bpv7AdministrativeRecordContentBundleStatusReport();
-    BPCODEC_EXPORT virtual uint64_t SerializeBpv7(uint8_t * serialization, uint64_t bufferSize);
-    BPCODEC_EXPORT virtual uint64_t GetSerializationSize() const;
-    BPCODEC_EXPORT virtual bool DeserializeBpv7(uint8_t * serialization, uint64_t & numBytesTakenToDecode, uint64_t bufferSize);
-    BPCODEC_EXPORT virtual bool IsEqual(const Bpv7AdministrativeRecordContentBase * otherPtr) const;
-
-    
-    // status-record-content = [
-    //  bundle-status-information,
-    //  status-report-reason-code: uint,
-    //  source-node-eid: eid,
-    //  subject-creation-timestamp: creation-timestamp,
-    //  ? (
-    //    subject-payload-offset: uint,
-    //    subject-payload-length: uint
-    //  )
-    // ]
-    bundle_status_information_t m_bundleStatusInfo;
-    BPV7_STATUS_REPORT_REASON_CODE m_statusReportReasonCode;
-    cbhe_eid_t m_sourceNodeEid;
-    TimestampUtil::bpv7_creation_timestamp_t m_creationTimestamp;
-    uint64_t m_optionalSubjectPayloadFragmentOffset;
-    uint64_t m_optionalSubjectPayloadFragmentLength;
-    bool m_subjectBundleIsFragment;
-    bool m_reportStatusTimeFlagWasSet;
-};
-struct CLASS_VISIBILITY_BPCODEC Bpv7AdministrativeRecordContentBibePduMessage : public Bpv7AdministrativeRecordContentBase {
-    
-    BPCODEC_EXPORT virtual ~Bpv7AdministrativeRecordContentBibePduMessage();
-    BPCODEC_EXPORT virtual uint64_t SerializeBpv7(uint8_t * serialization, uint64_t bufferSize);
-    BPCODEC_EXPORT virtual uint64_t GetSerializationSize() const;
-    BPCODEC_EXPORT virtual bool DeserializeBpv7(uint8_t * serialization, uint64_t & numBytesTakenToDecode, uint64_t bufferSize);
-    BPCODEC_EXPORT virtual bool IsEqual(const Bpv7AdministrativeRecordContentBase * otherPtr) const;
-
-    uint64_t m_transmissionId;
-    uint64_t m_custodyRetransmissionTime;
-    uint8_t * m_encapsulatedBundlePtr;
-    uint64_t m_encapsulatedBundleLength;
-    std::vector<uint8_t> m_temporaryEncapsulatedBundleStorage;
-};
-struct CLASS_VISIBILITY_BPCODEC Bpv7AdministrativeRecord : public Bpv7CanonicalBlock {
-
-    BPV7_ADMINISTRATIVE_RECORD_TYPE_CODE m_adminRecordTypeCode;
-    std::unique_ptr<Bpv7AdministrativeRecordContentBase> m_adminRecordContentPtr;
-    
+    BPCODEC_EXPORT virtual void SetZero();
+
+    BPCODEC_EXPORT bool AddOrUpdateSecurityParameterAesVariant(COSE_ALGORITHMS alg);
+    BPCODEC_EXPORT COSE_ALGORITHMS GetSecurityParameterAesVariant(bool & success) const;
+    BPCODEC_EXPORT bool AddSecurityParameterScope(BPSEC_BCB_AES_GCM_AAD_SCOPE_MASKS scope);
+    BPCODEC_EXPORT bool IsSecurityParameterScopePresentAndSet(BPSEC_BCB_AES_GCM_AAD_SCOPE_MASKS scope) const;
+    BPCODEC_EXPORT std::vector<uint8_t> * AddAndGetAesWrappedKeyPtr();
+    BPCODEC_EXPORT std::vector<uint8_t> * AddAndGetInitializationVectorPtr();
+    BPCODEC_EXPORT std::vector<uint8_t> * AppendAndGetPayloadAuthenticationTagPtr();
+    BPCODEC_EXPORT std::vector<std::vector<uint8_t>*> GetAllPayloadAuthenticationTagPtrs();
+private:
+    BPCODEC_NO_EXPORT std::vector<uint8_t> * Private_AddAndGetByteStringParamPtr(BPSEC_BCB_AES_GCM_AAD_SECURITY_PARAMETERS parameter);
+};
+
+struct CLASS_VISIBILITY_BPCODEC Bpv7AdministrativeRecordContentBase {
+    BPCODEC_EXPORT virtual ~Bpv7AdministrativeRecordContentBase() = 0; // Pure virtual destructor
+    virtual uint64_t SerializeBpv7(uint8_t * serialization, uint64_t bufferSize) = 0;
+    virtual uint64_t GetSerializationSize() const = 0;
+    virtual bool DeserializeBpv7(uint8_t * serialization, uint64_t & numBytesTakenToDecode, uint64_t bufferSize) = 0;
+    virtual bool IsEqual(const Bpv7AdministrativeRecordContentBase * otherPtr) const = 0;
+};
+struct CLASS_VISIBILITY_BPCODEC Bpv7AdministrativeRecordContentBundleStatusReport : public Bpv7AdministrativeRecordContentBase {
+    typedef std::pair<bool, uint64_t> status_info_content_t; //[status-indicator: bool, optional_timestamp: dtn_time]
+    typedef std::array<status_info_content_t, 4> bundle_status_information_t;
+
+    BPCODEC_EXPORT virtual ~Bpv7AdministrativeRecordContentBundleStatusReport();
+    BPCODEC_EXPORT virtual uint64_t SerializeBpv7(uint8_t * serialization, uint64_t bufferSize);
+    BPCODEC_EXPORT virtual uint64_t GetSerializationSize() const;
+    BPCODEC_EXPORT virtual bool DeserializeBpv7(uint8_t * serialization, uint64_t & numBytesTakenToDecode, uint64_t bufferSize);
+    BPCODEC_EXPORT virtual bool IsEqual(const Bpv7AdministrativeRecordContentBase * otherPtr) const;
+
+    
+    // status-record-content = [
+    //  bundle-status-information,
+    //  status-report-reason-code: uint,
+    //  source-node-eid: eid,
+    //  subject-creation-timestamp: creation-timestamp,
+    //  ? (
+    //    subject-payload-offset: uint,
+    //    subject-payload-length: uint
+    //  )
+    // ]
+    bundle_status_information_t m_bundleStatusInfo;
+    BPV7_STATUS_REPORT_REASON_CODE m_statusReportReasonCode;
+    cbhe_eid_t m_sourceNodeEid;
+    TimestampUtil::bpv7_creation_timestamp_t m_creationTimestamp;
+    uint64_t m_optionalSubjectPayloadFragmentOffset;
+    uint64_t m_optionalSubjectPayloadFragmentLength;
+    bool m_subjectBundleIsFragment;
+    bool m_reportStatusTimeFlagWasSet;
+};
+struct CLASS_VISIBILITY_BPCODEC Bpv7AdministrativeRecordContentBibePduMessage : public Bpv7AdministrativeRecordContentBase {
+    
+    BPCODEC_EXPORT virtual ~Bpv7AdministrativeRecordContentBibePduMessage();
+    BPCODEC_EXPORT virtual uint64_t SerializeBpv7(uint8_t * serialization, uint64_t bufferSize);
+    BPCODEC_EXPORT virtual uint64_t GetSerializationSize() const;
+    BPCODEC_EXPORT virtual bool DeserializeBpv7(uint8_t * serialization, uint64_t & numBytesTakenToDecode, uint64_t bufferSize);
+    BPCODEC_EXPORT virtual bool IsEqual(const Bpv7AdministrativeRecordContentBase * otherPtr) const;
+
+    uint64_t m_transmissionId;
+    uint64_t m_custodyRetransmissionTime;
+    uint8_t * m_encapsulatedBundlePtr;
+    uint64_t m_encapsulatedBundleLength;
+    std::vector<uint8_t> m_temporaryEncapsulatedBundleStorage;
+};
+struct CLASS_VISIBILITY_BPCODEC Bpv7AdministrativeRecord : public Bpv7CanonicalBlock {
+
+    BPV7_ADMINISTRATIVE_RECORD_TYPE_CODE m_adminRecordTypeCode;
+    std::unique_ptr<Bpv7AdministrativeRecordContentBase> m_adminRecordContentPtr;
+    
     BPCODEC_EXPORT Bpv7AdministrativeRecord(); //a default constructor: X()
     BPCODEC_EXPORT virtual ~Bpv7AdministrativeRecord(); //a destructor: ~X()
     BPCODEC_EXPORT Bpv7AdministrativeRecord(const Bpv7AdministrativeRecord& o) = delete;; //a copy constructor: X(const X&)
@@ -636,580 +620,11 @@
     BPCODEC_EXPORT bool operator==(const Bpv7AdministrativeRecord & o) const; //operator ==
     BPCODEC_EXPORT bool operator!=(const Bpv7AdministrativeRecord & o) const; //operator !=
     BPCODEC_EXPORT virtual void SetZero();
-    BPCODEC_EXPORT virtual uint64_t SerializeBpv7(uint8_t * serialization); //modifies m_dataPtr to serialized location
-    BPCODEC_EXPORT virtual uint64_t GetCanonicalBlockTypeSpecificDataSerializationSize() const;
-    BPCODEC_EXPORT virtual bool Virtual_DeserializeExtensionBlockDataBpv7();
-};
-
-
-
-#endif //BPV7_H
-=======
-    CONFIDENTIALITY             = 12
-};
-MAKE_ENUM_SUPPORT_OSTREAM_OPERATOR(BPV7_BLOCK_TYPE_CODE);
-
-enum class BPV7_ADMINISTRATIVE_RECORD_TYPE_CODE : uint64_t {
-    UNUSED_ZERO                 = 0,
-    BUNDLE_STATUS_REPORT        = 1,
-    BIBE_PDU                    = 3, //bundle-in-bundle encapsulation (BIBE) Protocol Data Unit (BPDU)
-    CUSTODY_SIGNAL              = 4
-};
-MAKE_ENUM_SUPPORT_OSTREAM_OPERATOR(BPV7_ADMINISTRATIVE_RECORD_TYPE_CODE);
-
-enum class BPV7_STATUS_REPORT_REASON_CODE : uint64_t {
-    NO_FURTHER_INFORMATION                    = 0,
-    LIFETIME_EXPIRED                          = 1,
-    FORWARDED_OVER_UNIDIRECTIONAL_LINK        = 2,
-    TRANSMISSION_CANCELLED                    = 3, // reception by a node that already has a copy of this bundle
-    DEPLETED_STORAGE                          = 4,
-    DESTINATION_EID_UNINTELLIGIBLE            = 5,
-    NO_KNOWN_ROUTE_DESTINATION_FROM_HERE      = 6,
-    NO_TIMELY_CONTACT_WITH_NEXT_NODE_ON_ROUTE = 7,
-    BLOCK_UNINTELLIGIBLE                      = 8,
-    HOP_LIMIT_EXCEEDED                        = 9,
-    TRAFFIC_PARED                             = 10, // e.g., status reports
-    BLOCK_UNSUPPORTED                         = 11
-};
-MAKE_ENUM_SUPPORT_OSTREAM_OPERATOR(BPV7_STATUS_REPORT_REASON_CODE);
-
-enum class BPV7_CUSTODY_SIGNAL_DISPOSITION_CODE : uint64_t {
-    CUSTODY_ACCEPTED                          = 0,
-    NO_FURTHER_INFORMATION                    = 1,
-    RESERVED_2                                = 2,
-    REDUNDANT                                 = 3, // reception by a node that already has a copy of this bundle
-    DEPLETED_STORAGE                          = 4,
-    DESTINATION_EID_UNINTELLIGIBLE            = 5,
-    NO_KNOWN_ROUTE_DESTINATION_FROM_HERE      = 6,
-    NO_TIMELY_CONTACT_WITH_NEXT_NODE_ON_ROUTE = 7,
-    BLOCK_UNINTELLIGIBLE                      = 8
-};
-MAKE_ENUM_SUPPORT_OSTREAM_OPERATOR(BPV7_CUSTODY_SIGNAL_DISPOSITION_CODE);
-
-
-//https://www.iana.org/assignments/bundle/bundle.xhtml
-enum class BPSEC_SECURITY_CONTEXT_IDENTIFIERS {
-    //name = value          Description
-    //------------          -----------
-    BIB_HMAC_SHA2 = 1, //   BIB-HMAC-SHA2  [RFC-ietf-dtn-bpsec-default-sc-11]
-    BCB_AES_GCM = 2 //      BCB-AES-GCM    [RFC-ietf-dtn-bpsec-default-sc-11]
-};
-enum class BPSEC_BIB_HMAX_SHA2_INTEGRITY_SCOPE_FLAGS {
-    //name = value                       Description
-    //------------                       -----------
-    INCLUDE_PRIMARY_BLOCK_FLAG = 0, //   [RFC-ietf-dtn-bpsec-default-sc-11]
-    INCLUDE_TARGET_HEADER_FLAG = 1, //   [RFC-ietf-dtn-bpsec-default-sc-11]
-    INCLUDE_SECURITY_HEADER_FLAG = 2 //  [RFC-ietf-dtn-bpsec-default-sc-11]
-};
-enum class BPSEC_BIB_HMAX_SHA2_INTEGRITY_SCOPE_MASKS : uint64_t {
-    //https://datatracker.ietf.org/doc/draft-ietf-dtn-bpsec-default-sc/ 3.3.3.  Integrity Scope Flags
-    //Bit 0 (the low-order bit, 0x0001): Primary Block Flag.
-    //Bit 1 (0x0002): Target Header Flag.
-    //Bit 2 (0x0004): Security Header Flag.
-    NO_ADDITIONAL_SCOPE = 0,
-    INCLUDE_PRIMARY_BLOCK = 1 << (static_cast<uint8_t>(BPSEC_BIB_HMAX_SHA2_INTEGRITY_SCOPE_FLAGS::INCLUDE_PRIMARY_BLOCK_FLAG)),
-    INCLUDE_TARGET_HEADER = 1 << (static_cast<uint8_t>(BPSEC_BIB_HMAX_SHA2_INTEGRITY_SCOPE_FLAGS::INCLUDE_TARGET_HEADER_FLAG)),
-    INCLUDE_SECURITY_HEADER = 1 << (static_cast<uint8_t>(BPSEC_BIB_HMAX_SHA2_INTEGRITY_SCOPE_FLAGS::INCLUDE_SECURITY_HEADER_FLAG)),
-};
-MAKE_ENUM_SUPPORT_FLAG_OPERATORS(BPSEC_BIB_HMAX_SHA2_INTEGRITY_SCOPE_MASKS);
-MAKE_ENUM_SUPPORT_OSTREAM_OPERATOR(BPSEC_BIB_HMAX_SHA2_INTEGRITY_SCOPE_MASKS);
-/*
-//https://datatracker.ietf.org/doc/draft-ietf-dtn-bpsec-default-sc/
-3.3.4.  Enumerations
-
-   The BIB-HMAC-SHA2 security context parameters are listed in Table 2.
-   In this table, the "Parm Id" column refers to the expected Parameter
-   Identifier described in [I-D.ietf-dtn-bpsec], Section 3.10 "Parameter
-   and Result Identification".
-
-   If the default value column is empty, this indicates that the
-   security parameter does not have a default value.
-
-   BIB-HMAC-SHA2 Security Parameters
-
-      +=========+=============+====================+===============+
-      | Parm Id |  Parm Name  | CBOR Encoding Type | Default Value |
-      +=========+=============+====================+===============+
-      |    1    | SHA Variant |  unsigned integer  |       6       |
-      +---------+-------------+--------------------+---------------+
-      |    2    | Wrapped Key |    Byte String     |               |
-      +---------+-------------+--------------------+---------------+
-      |    3    |  Integrity  |  unsigned integer  |       7       |
-      |         | Scope Flags |                    |               |
-      +---------+-------------+--------------------+---------------+
-
-                                 Table 2*/
-enum class BPSEC_BIB_HMAX_SHA2_SECURITY_PARAMETERS {
-    SHA_VARIANT = 1,
-    WRAPPED_KEY = 2,
-    INTEGRITY_SCOPE_FLAGS = 3
-};
-/*
-//https://datatracker.ietf.org/doc/draft-ietf-dtn-bpsec-default-sc/
-3.4.  Results
-
-   The BIB-HMAC-SHA2 security context results are listed in Table 3.  In
-   this table, the "Result Id" column refers to the expected Result
-   Identifier described in [I-D.ietf-dtn-bpsec], Section 3.10 "Parameter
-   and Result Identification".
-
-   BIB-HMAC-SHA2 Security Results
-
-       +========+==========+===============+======================+
-       | Result |  Result  | CBOR Encoding |     Description      |
-       |   Id   |   Name   |      Type     |                      |
-       +========+==========+===============+======================+
-       |   1    | Expected |  byte string  |  The output of the   |
-       |        |   HMAC   |               | HMAC calculation at  |
-       |        |          |               | the security source. |
-       +--------+----------+---------------+----------------------+
-
-                                 Table 3*/
-enum class BPSEC_BIB_HMAX_SHA2_SECURITY_RESULTS {
-    EXPECTED_HMAC = 1
-};
-
-enum class BPSEC_BCB_AES_GCM_AAD_SCOPE_FLAGS { //BPSec BCB-AES-GCM AAD Scope Flag
-    //name = value                       Description
-    //------------                       -----------
-    INCLUDE_PRIMARY_BLOCK_FLAG = 0, //   [RFC-ietf-dtn-bpsec-default-sc-11]
-    INCLUDE_TARGET_HEADER_FLAG = 1, //   [RFC-ietf-dtn-bpsec-default-sc-11]
-    INCLUDE_SECURITY_HEADER_FLAG = 2 //  [RFC-ietf-dtn-bpsec-default-sc-11]
-};
-enum class BPSEC_BCB_AES_GCM_AAD_SCOPE_MASKS : uint64_t {
-    //https://datatracker.ietf.org/doc/draft-ietf-dtn-bpsec-default-sc/ 4.3.4.  AAD Scope Flags
-    //Bit 0 (the low-order bit, 0x0001): Primary Block Flag.
-    //Bit 1 (0x0002): Target Header Flag.
-    //Bit 2 (0x0004): Security Header Flag.
-    NO_ADDITIONAL_SCOPE = 0,
-    INCLUDE_PRIMARY_BLOCK = 1 << (static_cast<uint8_t>(BPSEC_BCB_AES_GCM_AAD_SCOPE_FLAGS::INCLUDE_PRIMARY_BLOCK_FLAG)),
-    INCLUDE_TARGET_HEADER = 1 << (static_cast<uint8_t>(BPSEC_BCB_AES_GCM_AAD_SCOPE_FLAGS::INCLUDE_TARGET_HEADER_FLAG)),
-    INCLUDE_SECURITY_HEADER = 1 << (static_cast<uint8_t>(BPSEC_BCB_AES_GCM_AAD_SCOPE_FLAGS::INCLUDE_SECURITY_HEADER_FLAG)),
-};
-MAKE_ENUM_SUPPORT_FLAG_OPERATORS(BPSEC_BCB_AES_GCM_AAD_SCOPE_MASKS);
-MAKE_ENUM_SUPPORT_OSTREAM_OPERATOR(BPSEC_BCB_AES_GCM_AAD_SCOPE_MASKS);
-/*
-//https://datatracker.ietf.org/doc/draft-ietf-dtn-bpsec-default-sc/
-4.3.5.  Enumerations
-
-   The BCB-AES-GCM security context parameters are listed in Table 5.
-   In this table, the "Parm Id" column refers to the expected Parameter
-   Identifier described in [I-D.ietf-dtn-bpsec], Section 3.10 "Parameter
-   and Result Identification".
-
-   If the default value column is empty, this indicates that the
-   security parameter does not have a default value.
-
-   BCB-AES-GCM Security Parameters
-
-     +=========+================+====================+===============+
-     | Parm Id |   Parm Name    | CBOR Encoding Type | Default Value |
-     +=========+================+====================+===============+
-     |    1    | Initialization |    Byte String     |               |
-     |         |     Vector     |                    |               |
-     +---------+----------------+--------------------+---------------+
-     |    2    |  AES Variant   |  Unsigned Integer  |       3       |
-     +---------+----------------+--------------------+---------------+
-     |    3    |  Wrapped Key   |    Byte String     |               |
-     +---------+----------------+--------------------+---------------+
-     |    4    |   AAD Scope    |  Unsigned Integer  |       7       |
-     |         |     Flags      |                    |               |
-     +---------+----------------+--------------------+---------------+
-
-                                  Table 5*/
-enum class BPSEC_BCB_AES_GCM_AAD_SECURITY_PARAMETERS {
-    INITIALIZATION_VECTOR = 1,
-    AES_VARIANT = 2,
-    WRAPPED_KEY = 3,
-    AAD_SCOPE_FLAGS = 4
-};
-/*
-//https://datatracker.ietf.org/doc/draft-ietf-dtn-bpsec-default-sc/
-4.4.2.  Enumerations
-
-   The BCB-AES-GCM security context results are listed in Table 6.  In
-   this table, the "Result Id" column refers to the expected Result
-   Identifier described in [I-D.ietf-dtn-bpsec], Section 3.10 "Parameter
-   and Result Identification".
-
-   BCB-AES-GCM Security Results
-
-          +===========+====================+====================+
-          | Result Id |    Result Name     | CBOR Encoding Type |
-          +===========+====================+====================+
-          |     1     | Authentication Tag |    Byte String     |
-          +-----------+--------------------+--------------------+
-
-                                  Table 6*/
-enum class BPSEC_BCB_AES_GCM_AAD_SECURITY_RESULTS {
-    AUTHENTICATION_TAG = 1
-};
-
-
-struct Bpv7CbhePrimaryBlock : public PrimaryBlock {
-    static constexpr uint64_t smallestSerializedPrimarySize = //uint64_t bufferSize
-        1 + //cbor initial byte denoting cbor array
-        1 + //bundle version 7 byte
-        1 + //m_bundleProcessingControlFlags
-        1 + //crc type code byte
-        3 + //destEid
-        3 + //srcNodeId
-        3 + //reportToEid
-        3 + //creation timestamp
-        1; //lifetime;
-
-    BPV7_BUNDLEFLAG m_bundleProcessingControlFlags;
-    cbhe_eid_t m_destinationEid;
-    cbhe_eid_t m_sourceNodeId; //A "node ID" is an EID that identifies the administrative endpoint of a node (uses eid data type).
-    cbhe_eid_t m_reportToEid;
-    TimestampUtil::bpv7_creation_timestamp_t m_creationTimestamp;
-    uint64_t m_lifetimeMilliseconds;
-    uint64_t m_fragmentOffset;
-    uint64_t m_totalApplicationDataUnitLength;
-    uint32_t m_computedCrc32; //computed after serialization or deserialization
-    uint16_t m_computedCrc16; //computed after serialization or deserialization
-    BPV7_CRC_TYPE m_crcType; //placed uint8 at the end of struct (should be at the beginning) for more efficient memory usage
-
-    Bpv7CbhePrimaryBlock(); //a default constructor: X()
-    ~Bpv7CbhePrimaryBlock(); //a destructor: ~X()
-    Bpv7CbhePrimaryBlock(const Bpv7CbhePrimaryBlock& o); //a copy constructor: X(const X&)
-    Bpv7CbhePrimaryBlock(Bpv7CbhePrimaryBlock&& o); //a move constructor: X(X&&)
-    Bpv7CbhePrimaryBlock& operator=(const Bpv7CbhePrimaryBlock& o); //a copy assignment: operator=(const X&)
-    Bpv7CbhePrimaryBlock& operator=(Bpv7CbhePrimaryBlock&& o); //a move assignment: operator=(X&&)
-    bool operator==(const Bpv7CbhePrimaryBlock & o) const; //operator ==
-    bool operator!=(const Bpv7CbhePrimaryBlock & o) const; //operator !=
-    void SetZero();
-    uint64_t SerializeBpv7(uint8_t * serialization); //modifies m_computedCrcXX
-    uint64_t GetSerializationSize() const;
-    bool DeserializeBpv7(uint8_t * serialization, uint64_t & numBytesTakenToDecode, uint64_t bufferSize); //serialization must be temporarily modifyable to zero crc and restore it
-
-    virtual bool HasCustodyFlagSet() const;
-    virtual bool HasFragmentationFlagSet() const;
-    virtual cbhe_bundle_uuid_t GetCbheBundleUuidFromPrimary() const;
-    virtual cbhe_bundle_uuid_nofragment_t GetCbheBundleUuidNoFragmentFromPrimary() const;
-    virtual cbhe_eid_t GetFinalDestinationEid() const;
-    virtual uint8_t GetPriority() const;
-    virtual uint64_t GetExpirationSeconds() const;
-    virtual uint64_t GetSequenceForSecondsScale() const;
-    virtual uint64_t GetExpirationMilliseconds() const;
-    virtual uint64_t GetSequenceForMillisecondsScale() const;
-};
-
-struct Bpv7CanonicalBlock {
-
-    static constexpr uint64_t smallestSerializedCanonicalSize = //uint64_t bufferSize
-        1 + //cbor initial byte denoting cbor array
-        1 + //block type code byte
-        1 + //block number
-        1 + //m_blockProcessingControlFlags
-        1 + //crc type code byte
-        1 + //byte string header
-        0 + //data
-        0; //crc if not present
-
-    static constexpr uint64_t largestZeroDataSerializedCanonicalSize = //uint64_t bufferSize
-        2 + //cbor initial byte denoting cbor array
-        2 + //block type code byte
-        9 + //block number
-        9 + //m_blockProcessingControlFlags
-        1 + //crc type code byte
-        9 + //byte string header
-        0 + //data
-        5; //crc32
-
-    uint64_t m_blockNumber;
-    BPV7_BLOCKFLAG m_blockProcessingControlFlags;
-    uint8_t * m_dataPtr; //if NULL, data won't be copied (just allocated) and crc won't be computed
-    uint64_t m_dataLength;
-    uint32_t m_computedCrc32; //computed after serialization or deserialization
-    uint16_t m_computedCrc16; //computed after serialization or deserialization
-    BPV7_BLOCK_TYPE_CODE m_blockTypeCode; //placed uint8 at the end of struct (should be at the beginning) for more efficient memory usage
-    BPV7_CRC_TYPE m_crcType; //placed uint8 at the end of struct for more efficient memory usage
-    
-
-    Bpv7CanonicalBlock(); //a default constructor: X()
-    virtual ~Bpv7CanonicalBlock(); //a destructor: ~X()
-    Bpv7CanonicalBlock(const Bpv7CanonicalBlock& o); //a copy constructor: X(const X&)
-    Bpv7CanonicalBlock(Bpv7CanonicalBlock&& o); //a move constructor: X(X&&)
-    Bpv7CanonicalBlock& operator=(const Bpv7CanonicalBlock& o); //a copy assignment: operator=(const X&)
-    Bpv7CanonicalBlock& operator=(Bpv7CanonicalBlock&& o); //a move assignment: operator=(X&&)
-    bool operator==(const Bpv7CanonicalBlock & o) const; //operator ==
-    bool operator!=(const Bpv7CanonicalBlock & o) const; //operator !=
-    virtual void SetZero();
-    virtual uint64_t SerializeBpv7(uint8_t * serialization); //modifies m_dataPtr to serialized location
-    uint64_t GetSerializationSize() const;
-    virtual uint64_t GetCanonicalBlockTypeSpecificDataSerializationSize() const;
-    void RecomputeCrcAfterDataModification(uint8_t * serializationBase, const uint64_t sizeSerialized);
-    static bool DeserializeBpv7(std::unique_ptr<Bpv7CanonicalBlock> & canonicalPtr, uint8_t * serialization,
-        uint64_t & numBytesTakenToDecode, uint64_t bufferSize, const bool skipCrcVerify, const bool isAdminRecord);
-    virtual bool Virtual_DeserializeExtensionBlockDataBpv7();
-};
-
-
-struct Bpv7PreviousNodeCanonicalBlock : public Bpv7CanonicalBlock {
-    static constexpr uint64_t largestSerializedDataOnlySize =
-        1 + //cbor initial byte denoting cbor array (major type 4, additional information 2)
-        9 + //node number
-        9; //service number
-        
-    Bpv7PreviousNodeCanonicalBlock(); //a default constructor: X()
-    virtual ~Bpv7PreviousNodeCanonicalBlock(); //a destructor: ~X()
-    Bpv7PreviousNodeCanonicalBlock(const Bpv7PreviousNodeCanonicalBlock& o); //a copy constructor: X(const X&)
-    Bpv7PreviousNodeCanonicalBlock(Bpv7PreviousNodeCanonicalBlock&& o); //a move constructor: X(X&&)
-    Bpv7PreviousNodeCanonicalBlock& operator=(const Bpv7PreviousNodeCanonicalBlock& o); //a copy assignment: operator=(const X&)
-    Bpv7PreviousNodeCanonicalBlock& operator=(Bpv7PreviousNodeCanonicalBlock&& o); //a move assignment: operator=(X&&)
-    bool operator==(const Bpv7PreviousNodeCanonicalBlock & o) const; //operator ==
-    bool operator!=(const Bpv7PreviousNodeCanonicalBlock & o) const; //operator !=
-    virtual void SetZero();
-    virtual uint64_t SerializeBpv7(uint8_t * serialization); //modifies m_dataPtr to serialized location
-    virtual uint64_t GetCanonicalBlockTypeSpecificDataSerializationSize() const;
-    virtual bool Virtual_DeserializeExtensionBlockDataBpv7();
-
-    cbhe_eid_t m_previousNode;
-};
-
-struct Bpv7BundleAgeCanonicalBlock : public Bpv7CanonicalBlock {
-    static constexpr uint64_t largestSerializedDataOnlySize = 9;
-
-    Bpv7BundleAgeCanonicalBlock(); //a default constructor: X()
-    virtual ~Bpv7BundleAgeCanonicalBlock(); //a destructor: ~X()
-    Bpv7BundleAgeCanonicalBlock(const Bpv7BundleAgeCanonicalBlock& o); //a copy constructor: X(const X&)
-    Bpv7BundleAgeCanonicalBlock(Bpv7BundleAgeCanonicalBlock&& o); //a move constructor: X(X&&)
-    Bpv7BundleAgeCanonicalBlock& operator=(const Bpv7BundleAgeCanonicalBlock& o); //a copy assignment: operator=(const X&)
-    Bpv7BundleAgeCanonicalBlock& operator=(Bpv7BundleAgeCanonicalBlock&& o); //a move assignment: operator=(X&&)
-    bool operator==(const Bpv7BundleAgeCanonicalBlock & o) const; //operator ==
-    bool operator!=(const Bpv7BundleAgeCanonicalBlock & o) const; //operator !=
-    virtual void SetZero();
-    virtual uint64_t SerializeBpv7(uint8_t * serialization); //modifies m_dataPtr to serialized location
-    virtual uint64_t GetCanonicalBlockTypeSpecificDataSerializationSize() const;
-    virtual bool Virtual_DeserializeExtensionBlockDataBpv7();
-
-    uint64_t m_bundleAgeMilliseconds;
-};
-
-struct Bpv7HopCountCanonicalBlock : public Bpv7CanonicalBlock {
-    static constexpr uint64_t largestSerializedDataOnlySize =
-        1 + //cbor initial byte denoting cbor array (major type 4, additional information 2)
-        9 + //hop limit
-        9; //hop count
-
-    Bpv7HopCountCanonicalBlock(); //a default constructor: X()
-    virtual ~Bpv7HopCountCanonicalBlock(); //a destructor: ~X()
-    Bpv7HopCountCanonicalBlock(const Bpv7HopCountCanonicalBlock& o); //a copy constructor: X(const X&)
-    Bpv7HopCountCanonicalBlock(Bpv7HopCountCanonicalBlock&& o); //a move constructor: X(X&&)
-    Bpv7HopCountCanonicalBlock& operator=(const Bpv7HopCountCanonicalBlock& o); //a copy assignment: operator=(const X&)
-    Bpv7HopCountCanonicalBlock& operator=(Bpv7HopCountCanonicalBlock&& o); //a move assignment: operator=(X&&)
-    bool operator==(const Bpv7HopCountCanonicalBlock & o) const; //operator ==
-    bool operator!=(const Bpv7HopCountCanonicalBlock & o) const; //operator !=
-    virtual void SetZero();
-    virtual uint64_t SerializeBpv7(uint8_t * serialization); //modifies m_dataPtr to serialized location
-    virtual uint64_t GetCanonicalBlockTypeSpecificDataSerializationSize() const;
-    virtual bool Virtual_DeserializeExtensionBlockDataBpv7();
-    bool TryReserializeExtensionBlockDataWithoutResizeBpv7();
-
-    uint64_t m_hopLimit;
-    uint64_t m_hopCount;
-};
-
-struct Bpv7AbstractSecurityBlockValueBase {
-    virtual ~Bpv7AbstractSecurityBlockValueBase() = 0; // Pure virtual destructor
-    virtual uint64_t SerializeBpv7(uint8_t * serialization, uint64_t bufferSize) = 0;
-    virtual uint64_t GetSerializationSize() const = 0;
-    virtual bool DeserializeBpv7(uint8_t * serialization, uint64_t & numBytesTakenToDecode, uint64_t bufferSize) = 0;
-    virtual bool IsEqual(const Bpv7AbstractSecurityBlockValueBase * otherPtr) const = 0;
-};
-struct Bpv7AbstractSecurityBlockValueUint : public Bpv7AbstractSecurityBlockValueBase {
-    virtual ~Bpv7AbstractSecurityBlockValueUint();
-    virtual uint64_t SerializeBpv7(uint8_t * serialization, uint64_t bufferSize);
-    virtual uint64_t GetSerializationSize() const;
-    virtual bool DeserializeBpv7(uint8_t * serialization, uint64_t & numBytesTakenToDecode, uint64_t bufferSize);
-    virtual bool IsEqual(const Bpv7AbstractSecurityBlockValueBase * otherPtr) const;
-
-    uint64_t m_uintValue;
-};
-struct Bpv7AbstractSecurityBlockValueByteString : public Bpv7AbstractSecurityBlockValueBase {
-    virtual ~Bpv7AbstractSecurityBlockValueByteString();
-    virtual uint64_t SerializeBpv7(uint8_t * serialization, uint64_t bufferSize);
-    virtual uint64_t GetSerializationSize() const;
-    virtual bool DeserializeBpv7(uint8_t * serialization, uint64_t & numBytesTakenToDecode, uint64_t bufferSize);
-    virtual bool IsEqual(const Bpv7AbstractSecurityBlockValueBase * otherPtr) const;
-
-    std::vector<uint8_t> m_byteString;
-};
-
-struct Bpv7AbstractSecurityBlock : public Bpv7CanonicalBlock {
-
-    typedef std::vector<uint64_t> security_targets_t;
-    typedef uint64_t security_context_id_t;
-    typedef uint8_t security_context_flags_t;
-    //generic typedefs for cipher suite parameters and security results
-    typedef uint64_t id_t;
-    typedef std::unique_ptr<Bpv7AbstractSecurityBlockValueBase> value_ptr_t;
-    typedef std::pair<id_t, value_ptr_t> id_value_pair_t;
-    typedef std::vector<id_value_pair_t> id_value_pairs_vec_t;
-    //cipher suite parameters:
-    typedef id_t parameter_id_t;
-    typedef value_ptr_t parameter_value_t;
-    typedef id_value_pair_t security_context_parameter_t;
-    typedef id_value_pairs_vec_t security_context_parameters_t;
-    //security result:
-    typedef id_t security_result_id_t;
-    typedef value_ptr_t security_result_value_t;
-    typedef id_value_pair_t security_result_t;
-    typedef id_value_pairs_vec_t security_results_t;
-
-
-    Bpv7AbstractSecurityBlock(); //a default constructor: X()
-    virtual ~Bpv7AbstractSecurityBlock(); //a destructor: ~X()
-    Bpv7AbstractSecurityBlock(const Bpv7AbstractSecurityBlock& o) = delete; //a copy constructor: X(const X&)
-    Bpv7AbstractSecurityBlock(Bpv7AbstractSecurityBlock&& o); //a move constructor: X(X&&)
-    Bpv7AbstractSecurityBlock& operator=(const Bpv7AbstractSecurityBlock& o) = delete; //a copy assignment: operator=(const X&)
-    Bpv7AbstractSecurityBlock& operator=(Bpv7AbstractSecurityBlock&& o); //a move assignment: operator=(X&&)
-    bool operator==(const Bpv7AbstractSecurityBlock & o) const; //operator ==
-    bool operator!=(const Bpv7AbstractSecurityBlock & o) const; //operator !=
-    virtual void SetZero();
-    virtual uint64_t SerializeBpv7(uint8_t * serialization); //modifies m_dataPtr to serialized location
-    virtual uint64_t GetCanonicalBlockTypeSpecificDataSerializationSize() const;
-    virtual bool Virtual_DeserializeExtensionBlockDataBpv7();
-    bool IsSecurityContextParametersPresent() const;
-    void SetSecurityContextParametersPresent();
-    void ClearSecurityContextParametersPresent();
-    void SetSecurityContextId(BPSEC_SECURITY_CONTEXT_IDENTIFIERS id);
-
-    static uint64_t SerializeIdValuePairsVecBpv7(uint8_t * serialization, const id_value_pairs_vec_t & idValuePairsVec, uint64_t bufferSize);
-    static uint64_t IdValuePairsVecBpv7SerializationSize(const id_value_pairs_vec_t & idValuePairsVec);
-    static bool DeserializeIdValuePairsVecBpv7(uint8_t * serialization, uint64_t & numBytesTakenToDecode, uint64_t bufferSize, id_value_pairs_vec_t & idValuePairsVec,
-        const BPSEC_SECURITY_CONTEXT_IDENTIFIERS securityContext, const bool isForSecurityParameters, const uint64_t maxElements);
-    static bool DeserializeIdValuePairBpv7(uint8_t * serialization, uint64_t & numBytesTakenToDecode, uint64_t bufferSize, id_value_pair_t & idValuePair,
-        const BPSEC_SECURITY_CONTEXT_IDENTIFIERS securityContext, const bool isForSecurityParameters);
-    static bool IsEqual(const id_value_pairs_vec_t & pVec1, const id_value_pairs_vec_t & pVec2);
-
-    security_targets_t m_securityTargets;
-    security_context_id_t m_securityContextId;
-    security_context_flags_t m_securityContextFlags;
-    cbhe_eid_t m_securitySource;
-    security_context_parameters_t m_securityContextParametersOptional;
-    security_results_t m_securityResults;
-
-protected:
-    std::vector<uint8_t> * Protected_AppendAndGetSecurityResultByteStringPtr(uint64_t resultType);
-    std::vector<std::vector<uint8_t>*> Protected_GetAllSecurityResultsByteStringPtrs(uint64_t resultType);
-};
-
-struct Bpv7BlockIntegrityBlock : public Bpv7AbstractSecurityBlock {
-    Bpv7BlockIntegrityBlock(); //a default constructor: X()
-    virtual ~Bpv7BlockIntegrityBlock(); //a destructor: ~X()
-    Bpv7BlockIntegrityBlock(const Bpv7BlockIntegrityBlock& o) = delete; //a copy constructor: X(const X&)
-    Bpv7BlockIntegrityBlock(Bpv7BlockIntegrityBlock&& o); //a move constructor: X(X&&)
-    Bpv7BlockIntegrityBlock& operator=(const Bpv7BlockIntegrityBlock& o) = delete; //a copy assignment: operator=(const X&)
-    Bpv7BlockIntegrityBlock& operator=(Bpv7BlockIntegrityBlock&& o); //a move assignment: operator=(X&&)
-    bool operator==(const Bpv7BlockIntegrityBlock & o) const; //operator ==
-    bool operator!=(const Bpv7BlockIntegrityBlock & o) const; //operator !=
-    virtual void SetZero();
-    
-    bool AddOrUpdateSecurityParameterShaVariant(COSE_ALGORITHMS alg);
-    COSE_ALGORITHMS GetSecurityParameterShaVariant(bool & success) const;
-    bool AddSecurityParameterIntegrityScope(BPSEC_BIB_HMAX_SHA2_INTEGRITY_SCOPE_MASKS integrityScope);
-    bool IsSecurityParameterIntegrityScopePresentAndSet(BPSEC_BIB_HMAX_SHA2_INTEGRITY_SCOPE_MASKS integrityScope) const;
-    std::vector<uint8_t> * AddAndGetWrappedKeyPtr();
-    std::vector<uint8_t> * AppendAndGetExpectedHmacPtr();
-    std::vector<std::vector<uint8_t>*> GetAllExpectedHmacPtrs();
-};
-
-struct Bpv7BlockConfidentialityBlock : public Bpv7AbstractSecurityBlock {
-    Bpv7BlockConfidentialityBlock(); //a default constructor: X()
-    virtual ~Bpv7BlockConfidentialityBlock(); //a destructor: ~X()
-    Bpv7BlockConfidentialityBlock(const Bpv7BlockConfidentialityBlock& o) = delete; //a copy constructor: X(const X&)
-    Bpv7BlockConfidentialityBlock(Bpv7BlockConfidentialityBlock&& o); //a move constructor: X(X&&)
-    Bpv7BlockConfidentialityBlock& operator=(const Bpv7BlockConfidentialityBlock& o) = delete; //a copy assignment: operator=(const X&)
-    Bpv7BlockConfidentialityBlock& operator=(Bpv7BlockConfidentialityBlock&& o); //a move assignment: operator=(X&&)
-    bool operator==(const Bpv7BlockConfidentialityBlock & o) const; //operator ==
-    bool operator!=(const Bpv7BlockConfidentialityBlock & o) const; //operator !=
-    virtual void SetZero();
-
-    bool AddOrUpdateSecurityParameterAesVariant(COSE_ALGORITHMS alg);
-    COSE_ALGORITHMS GetSecurityParameterAesVariant(bool & success) const;
-    bool AddSecurityParameterScope(BPSEC_BCB_AES_GCM_AAD_SCOPE_MASKS scope);
-    bool IsSecurityParameterScopePresentAndSet(BPSEC_BCB_AES_GCM_AAD_SCOPE_MASKS scope) const;
-    std::vector<uint8_t> * AddAndGetAesWrappedKeyPtr();
-    std::vector<uint8_t> * AddAndGetInitializationVectorPtr();
-    std::vector<uint8_t> * AppendAndGetPayloadAuthenticationTagPtr();
-    std::vector<std::vector<uint8_t>*> GetAllPayloadAuthenticationTagPtrs();
-private:
-    std::vector<uint8_t> * Private_AddAndGetByteStringParamPtr(BPSEC_BCB_AES_GCM_AAD_SECURITY_PARAMETERS parameter);
-};
-
-struct Bpv7AdministrativeRecordContentBase {
-    virtual ~Bpv7AdministrativeRecordContentBase() = 0; // Pure virtual destructor
-    virtual uint64_t SerializeBpv7(uint8_t * serialization, uint64_t bufferSize) = 0;
-    virtual uint64_t GetSerializationSize() const = 0;
-    virtual bool DeserializeBpv7(uint8_t * serialization, uint64_t & numBytesTakenToDecode, uint64_t bufferSize) = 0;
-    virtual bool IsEqual(const Bpv7AdministrativeRecordContentBase * otherPtr) const = 0;
-};
-struct Bpv7AdministrativeRecordContentBundleStatusReport : public Bpv7AdministrativeRecordContentBase {
-    typedef std::pair<bool, uint64_t> status_info_content_t; //[status-indicator: bool, optional_timestamp: dtn_time]
-    typedef std::array<status_info_content_t, 4> bundle_status_information_t;
-
-    virtual ~Bpv7AdministrativeRecordContentBundleStatusReport();
-    virtual uint64_t SerializeBpv7(uint8_t * serialization, uint64_t bufferSize);
-    virtual uint64_t GetSerializationSize() const;
-    virtual bool DeserializeBpv7(uint8_t * serialization, uint64_t & numBytesTakenToDecode, uint64_t bufferSize);
-    virtual bool IsEqual(const Bpv7AdministrativeRecordContentBase * otherPtr) const;
-
-    
-    // status-record-content = [
-    //  bundle-status-information,
-    //  status-report-reason-code: uint,
-    //  source-node-eid: eid,
-    //  subject-creation-timestamp: creation-timestamp,
-    //  ? (
-    //    subject-payload-offset: uint,
-    //    subject-payload-length: uint
-    //  )
-    // ]
-    bundle_status_information_t m_bundleStatusInfo;
-    BPV7_STATUS_REPORT_REASON_CODE m_statusReportReasonCode;
-    cbhe_eid_t m_sourceNodeEid;
-    TimestampUtil::bpv7_creation_timestamp_t m_creationTimestamp;
-    uint64_t m_optionalSubjectPayloadFragmentOffset;
-    uint64_t m_optionalSubjectPayloadFragmentLength;
-    bool m_subjectBundleIsFragment;
-    bool m_reportStatusTimeFlagWasSet;
-};
-struct Bpv7AdministrativeRecordContentBibePduMessage : public Bpv7AdministrativeRecordContentBase {
-    
-    virtual ~Bpv7AdministrativeRecordContentBibePduMessage();
-    virtual uint64_t SerializeBpv7(uint8_t * serialization, uint64_t bufferSize);
-    virtual uint64_t GetSerializationSize() const;
-    virtual bool DeserializeBpv7(uint8_t * serialization, uint64_t & numBytesTakenToDecode, uint64_t bufferSize);
-    virtual bool IsEqual(const Bpv7AdministrativeRecordContentBase * otherPtr) const;
-
-    uint64_t m_transmissionId;
-    uint64_t m_custodyRetransmissionTime;
-    uint8_t * m_encapsulatedBundlePtr;
-    uint64_t m_encapsulatedBundleLength;
-    std::vector<uint8_t> m_temporaryEncapsulatedBundleStorage;
-};
-struct Bpv7AdministrativeRecord : public Bpv7CanonicalBlock {
-
-    BPV7_ADMINISTRATIVE_RECORD_TYPE_CODE m_adminRecordTypeCode;
-    std::unique_ptr<Bpv7AdministrativeRecordContentBase> m_adminRecordContentPtr;
-    
-    Bpv7AdministrativeRecord(); //a default constructor: X()
-    virtual ~Bpv7AdministrativeRecord(); //a destructor: ~X()
-    Bpv7AdministrativeRecord(const Bpv7AdministrativeRecord& o) = delete;; //a copy constructor: X(const X&)
-    Bpv7AdministrativeRecord(Bpv7AdministrativeRecord&& o); //a move constructor: X(X&&)
-    Bpv7AdministrativeRecord& operator=(const Bpv7AdministrativeRecord& o) = delete;; //a copy assignment: operator=(const X&)
-    Bpv7AdministrativeRecord& operator=(Bpv7AdministrativeRecord&& o); //a move assignment: operator=(X&&)
-    bool operator==(const Bpv7AdministrativeRecord & o) const; //operator ==
-    bool operator!=(const Bpv7AdministrativeRecord & o) const; //operator !=
-    virtual void SetZero();
-    virtual uint64_t SerializeBpv7(uint8_t * serialization); //modifies m_dataPtr to serialized location
-    virtual uint64_t GetCanonicalBlockTypeSpecificDataSerializationSize() const;
-    virtual bool Virtual_DeserializeExtensionBlockDataBpv7();
-};
-
-
-
-#endif //BPV7_H
->>>>>>> aa05f9c9
+    BPCODEC_EXPORT virtual uint64_t SerializeBpv7(uint8_t * serialization); //modifies m_dataPtr to serialized location
+    BPCODEC_EXPORT virtual uint64_t GetCanonicalBlockTypeSpecificDataSerializationSize() const;
+    BPCODEC_EXPORT virtual bool Virtual_DeserializeExtensionBlockDataBpv7();
+};
+
+
+
+#endif //BPV7_H
