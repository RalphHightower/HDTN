#ifndef _HDTN_STATS_H
#define _HDTN_STATS_H

#include <stdint.h>

namespace hdtn {
<<<<<<< HEAD
=======
struct flow_stats {
     flow_stats()
        : disk_used(0), disk_wcount(0), disk_wbytes(0), disk_rcount(0), disk_rbytes(0),read_rate(0),write_rate(0), read_ts(0), write_ts(0) {}
    uint64_t disk_used;
    uint64_t disk_wcount;
    uint64_t disk_wbytes;
    uint64_t disk_rcount;
    uint64_t disk_rbytes;
    double read_rate;
    double write_rate;
    double read_ts;//time taken to complete read
    double write_ts;//time taken to complete write
} __attribute__((packed));
>>>>>>> 8558828d

struct FlowStats {
    uint64_t diskUsed;
    uint64_t diskWcount;
    uint64_t diskWbytes;
    uint64_t diskRcount;
    uint64_t diskRbytes;
};// __attribute__((packed));

struct WorkerStats {
    uint64_t imsgSent;
    uint64_t imsgReceived;
    FlowStats flow;
};// __attribute__((packed));

struct StorageFlowStats {
    StorageFlowStats() : src(0), dst(0), rate(0), duration(0), start(0) {}
    /**
     * Source flow label
     */
    uint32_t src;
    /**
     * Destination flow label
     */
    uint32_t dst;
    /**
     * Maximum flow release rate
     */
    uint64_t rate;
    /**
     * Length of time release will last
     */
    uint64_t duration;
    /**
     * Time offset at which release is scheduled to begin
     */
    uint64_t start;
};// __attribute__((packed));

<<<<<<< HEAD
struct StorageStats {
    StorageStats() : inMsg(0), inBytes(0), outMsg(0), outBytes(0), bytesUsed(0), bytesAvailable(0), rate(0) {}
=======

struct storage_stats {
    storage_stats()
        : in_msg(0), in_bytes(0), out_msg(0), out_bytes(0), bytes_used(0), bytes_available(0), rate(0) {}
>>>>>>> 8558828d
    /**
     * Time at which stats were sent.  Only used during transmit - ignored otherwise
     */
    double ts;

    /**
     * Total message count in
     */
    uint64_t inMsg;

    /**
     * Total bytes in
     */
    uint64_t inBytes;

    /**
     * Total message count out
     */
    uint64_t outMsg;

    /**
     * Total bytes out
     */
    uint64_t outBytes;

    /**
     * Number of bytes used by storage
     */
    uint64_t bytesUsed;

    /**
     * Number of bytes available to storage
     */
    uint64_t bytesAvailable;

    /**
     * Rate at which data is presently being released from the system
     */
    uint64_t rate;

    /**
     * Contains information about worker thread and disk utilization
     */
    WorkerStats worker;
};// __attribute__((packed));
}  // namespace hdtn

#endif<|MERGE_RESOLUTION|>--- conflicted
+++ resolved
@@ -4,22 +4,7 @@
 #include <stdint.h>
 
 namespace hdtn {
-<<<<<<< HEAD
-=======
-struct flow_stats {
-     flow_stats()
-        : disk_used(0), disk_wcount(0), disk_wbytes(0), disk_rcount(0), disk_rbytes(0),read_rate(0),write_rate(0), read_ts(0), write_ts(0) {}
-    uint64_t disk_used;
-    uint64_t disk_wcount;
-    uint64_t disk_wbytes;
-    uint64_t disk_rcount;
-    uint64_t disk_rbytes;
-    double read_rate;
-    double write_rate;
-    double read_ts;//time taken to complete read
-    double write_ts;//time taken to complete write
-} __attribute__((packed));
->>>>>>> 8558828d
+
 
 struct FlowStats {
     uint64_t diskUsed;
@@ -59,15 +44,10 @@
     uint64_t start;
 };// __attribute__((packed));
 
-<<<<<<< HEAD
+
 struct StorageStats {
     StorageStats() : inMsg(0), inBytes(0), outMsg(0), outBytes(0), bytesUsed(0), bytesAvailable(0), rate(0) {}
-=======
 
-struct storage_stats {
-    storage_stats()
-        : in_msg(0), in_bytes(0), out_msg(0), out_bytes(0), bytes_used(0), bytes_available(0), rate(0) {}
->>>>>>> 8558828d
     /**
      * Time at which stats were sent.  Only used during transmit - ignored otherwise
      */
