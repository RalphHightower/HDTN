--- conflicted
+++ resolved
@@ -6,19 +6,11 @@
 #include "message.hpp"
 #include "store.hpp"
 
-static void *LaunchWrapper(void *arg) {
-    hdtn::StorageWorker *worker = (hdtn::StorageWorker *)arg;
-    return worker->Execute(NULL);
+static void *_launch_wrapper(void *arg) {
+    hdtn::storage_worker *worker = (hdtn::storage_worker *)arg;
+    return worker->execute(NULL);
 }
 
-<<<<<<< HEAD
-hdtn::StorageWorker::~StorageWorker() { free(m_outBuf); }
-
-void hdtn::StorageWorker::Init(zmq::context_t *ctx, StorageConfig config) {
-    m_ctx = ctx;
-    m_root = config.storePath;
-    m_queue = config.worker;
-=======
 hdtn::storage_worker::~storage_worker() {
     free(outBuf);
 }
@@ -27,22 +19,12 @@
     zmqContext = ctx;
     root = config.storePath;
     queue = config.worker;
->>>>>>> 8558828d
 }
 
-void *hdtn::StorageWorker::Execute(void *arg) {
+void *hdtn::storage_worker::execute(void *arg) {
     zmq::message_t rhdr;
     zmq::message_t rmsg;
     std::cout << "[storage-worker] Worker thread starting up." << std::endl;
-<<<<<<< HEAD
-    m_outBuf = (char *)malloc(HDTN_BLOSC_MAXBLOCKSZ);
-
-    zmq::socket_t worker_sock(*m_ctx, zmq::socket_type::pair);
-    worker_sock.connect(m_queue.c_str());
-    std::cout << "[storage-workectx_nitializing flow store ... " << std::endl;
-    CommonHdr startup_notify = {HDTN_MSGTYPE_IOK, 0};
-    if (!m_store.Init(m_root)) {
-=======
     outBuf = (char *)malloc(HDTN_BLOSC_MAXBLOCKSZ);
 
     zmq::socket_t _worker_sock(*zmqContext, zmq::socket_type::pair);
@@ -55,32 +37,13 @@
         HDTN_MSGTYPE_IOK,
         0};
     if (!storeFlow.init(root)) {
->>>>>>> 8558828d
         startup_notify.type = HDTN_MSGTYPE_IABORT;
-        worker_sock.send(&startup_notify, sizeof(CommonHdr));
+        _worker_sock.send(&startup_notify, sizeof(common_hdr));
         return NULL;
     }
-    worker_sock.send(&startup_notify, sizeof(CommonHdr));
+    _worker_sock.send(&startup_notify, sizeof(common_hdr));
     std::cout << "[storage-worker] Notified parent that startup is complete." << std::endl;
     while (true) {
-<<<<<<< HEAD
-        worker_sock.recv(&rhdr);
-        if (rhdr.size() < sizeof(hdtn::CommonHdr)) {
-            std::cerr << "[storage-worker] Invalid message format - header size too small (" << rhdr.size() << ")"
-                      << std::endl;
-            continue;
-        }
-        hdtn::CommonHdr *common = (hdtn::CommonHdr *)rhdr.data();
-        if (common->type == HDTN_MSGTYPE_STORE) {
-            worker_sock.recv(&rmsg);
-            hdtn::BlockHdr *block = (hdtn::BlockHdr *)rhdr.data();
-            if (rhdr.size() != sizeof(hdtn::BlockHdr)) {
-                std::cerr << "[storage-worker] Invalid message format - header size "
-                             "mismatch ("
-                          << rhdr.size() << ")" << std::endl;
-            }
-            Write(block, &rmsg);
-=======
         _worker_sock.recv(&rhdr);
         hdtn::flow_stats stats = storeFlow.stats();
         workerStats.flow.disk_wbytes = stats.disk_wbytes;
@@ -115,26 +78,11 @@
                 std::cout << "stop releasing data\n";
                 break;
             }
->>>>>>> 8558828d
         }
     }
     return NULL;
 }
 
-<<<<<<< HEAD
-void hdtn::StorageWorker::Write(hdtn::BlockHdr *hdr, zmq::message_t *message) {
-    // std::cerr << "[storage-worker] Received chunk of size " << rmsg.size() <<
-    // std::endl;
-    uint64_t chunks = ceil(message->size() / (double)HDTN_BLOSC_MAXBLOCKSZ);
-    for (int i = 0; i < chunks; ++i) {
-        int res =
-            blosc_compress_ctx(9, 0, 4, message->size(), message->data(), m_outBuf, HDTN_BLOSC_MAXBLOCKSZ, "lz4", 0, 1);
-        m_store.Write(hdr->flowId, m_outBuf, res);
-        // std::cerr << "[storage-worker] Appending block (" << rmsg.size() << " raw
-        // / " << res
-        //<< " compressed / ratio=" << ((double)(res))/rmsg.size() << ")" <<
-        // std::endl;
-=======
 void hdtn::storage_worker::write(hdtn::block_hdr *hdr, zmq::message_t *message) {
     int res;
     uint64_t chunks = ceil(message->size() / (double)HDTN_BLOSC_MAXBLOCKSZ);
@@ -174,7 +122,6 @@
             egressSock->send(decompressed, messageSize, 0);
         }
         dataReturned = storeFlow.read(flow, outBuf, HDTN_BLOSC_MAXBLOCKSZ);
->>>>>>> 8558828d
     }
     gettimeofday(&tv, NULL);
     double end = (tv.tv_sec + (tv.tv_usec / 1000000.0));
@@ -187,11 +134,7 @@
     std::cout << "[storage-worker] " <<  stats.disk_wcount << " w count " << stats.disk_wbytes << " w bytes " << stats.disk_rcount << " r count " << stats.disk_rbytes << " r bytes \n";*/
 }
 
-void hdtn::StorageWorker::Launch() {
+void hdtn::storage_worker::launch() {
     std::cout << "[storage-worker] Launching worker thread ..." << std::endl;
-<<<<<<< HEAD
-    pthread_create(&m_thread, NULL, LaunchWrapper, this);
-=======
     pthread_create(&storageThread, NULL, _launch_wrapper, this);
->>>>>>> 8558828d
 }