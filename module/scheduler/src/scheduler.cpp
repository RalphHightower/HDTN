--- conflicted
+++ resolved
@@ -49,13 +49,8 @@
     m_runningFromSigHandler = false;
 }
 
-<<<<<<< HEAD
 void Scheduler::PingCommand(const boost::system::error_code& e, boost::asio::deadline_timer* dt, const uint64_t finalDestinationNodeId,
-                                   zmq::socket_t * socket, const char* command)
-=======
-void Scheduler::PingCommand(const boost::system::error_code& e, boost::asio::deadline_timer* dt, int *src, const cbhe_eid_t* finalDestEid,
-                                   zmq::socket_t * ptrSocket, const char* command)
->>>>>>> 97975fab
+    zmq::socket_t * socket, const char* command)
 {
 
     boost::posix_time::ptime timeLocal = boost::posix_time::second_clock::local_time();
@@ -63,18 +58,16 @@
 
     if (!e) {
         if (system(command) ) {
-
             std::cout <<   "Ping Failed  ==> Send Link Down Event \n" << std::endl << std::flush;
-<<<<<<< HEAD
             std::cout <<  timeLocal << ": Processing Event Link Unavailable for finalDestinationNodeId: (" << finalDestinationNodeId << ")" << std::endl;
-             hdtn::IreleaseStopHdr stopMsg;
-             memset(&stopMsg, 0, sizeof(hdtn::IreleaseStopHdr));
-             stopMsg.base.type = HDTN_MSGTYPE_ILINKDOWN;
-             stopMsg.finalDestinationNodeId = finalDestinationNodeId;
-             socket->send(zmq::const_buffer(&stopMsg, sizeof(hdtn::IreleaseStopHdr)), zmq::send_flags::none);
-             std::cout << " -- LINK DOWN Event sent for destination: (" << finalDestinationNodeId << ")" << std::endl;
-
-        } else {
+            hdtn::IreleaseStopHdr stopMsg;
+            memset(&stopMsg, 0, sizeof(hdtn::IreleaseStopHdr));
+            stopMsg.base.type = HDTN_MSGTYPE_ILINKDOWN;
+            stopMsg.finalDestinationNodeId = finalDestinationNodeId;
+            socket->send(zmq::const_buffer(&stopMsg, sizeof(hdtn::IreleaseStopHdr)), zmq::send_flags::none);
+            std::cout << " -- LINK DOWN Event sent for destination: (" << finalDestinationNodeId << ")" << std::endl;
+        }
+        else {
             std::cout << "Ping Success ==> Send Link Up Event!  \n" << std::endl << std::flush;
             std::cout << timeLocal << ": Processing Event  Link Available for finalDestinationNodeId: (" << finalDestinationNodeId << ")" << std::endl;
             hdtn::IreleaseStartHdr releaseMsg;
@@ -83,77 +76,21 @@
             releaseMsg.finalDestinationNodeId = finalDestinationNodeId;
             socket->send(zmq::const_buffer(&releaseMsg, sizeof(hdtn::IreleaseStartHdr)), zmq::send_flags::none);
             std::cout << " -- LINK UP Event sent for destination: (" << finalDestinationNodeId << ")" << std::endl;
-=======
-            std::cout <<  timeLocal << ": Processing Event Link Unavailable for finalDestinationEid: (" << finalDestEid->nodeId << "," << finalDestEid->serviceId << ")" << std::endl;
-            
-
-
-         hdtn::IreleaseStopHdr stopMsg;
-         cbhe_eid_t nextHopEid;
-         nextHopEid.nodeId = finalDestEid->nodeId;
-         nextHopEid.serviceId = 1;
-
-         cbhe_eid_t prevHopEid;
-         prevHopEid.nodeId = *src;
-         prevHopEid.serviceId = 1;
-
-         memset(&stopMsg, 0, sizeof(hdtn::IreleaseStopHdr));
-
-         stopMsg.base.type = HDTN_MSGTYPE_ILINKDOWN;
-         stopMsg.nextHopEid = nextHopEid;
-         stopMsg.prevHopEid = prevHopEid;
-         stopMsg.finalDestinationEid = *finalDestEid;
-         ptrSocket->send(zmq::const_buffer(&stopMsg,
-         sizeof(hdtn::IreleaseStopHdr)), zmq::send_flags::none);
-
-         std::cout << " -- LINK DOWN Event sent sent for Link " <<
-                prevHopEid.nodeId << " ===> " << nextHopEid.nodeId << "" <<  std::endl;
-
-
-        } else {
-            std::cout << "Ping Success ==> Send Link Up Event!  \n" << std::endl << std::flush;
-            std::cout << timeLocal << ": Processing Event  Link Available for finalDestinationEid: (" << finalDestEid->nodeId << "," << finalDestEid->serviceId << ")" << std::endl;
-
-            // Timer was not cancelled, take necessary action.
-
-        hdtn::IreleaseStartHdr releaseMsg;
-        memset(&releaseMsg, 0, sizeof(hdtn::IreleaseStartHdr));
-        cbhe_eid_t nextHopEid;
-        nextHopEid.nodeId = finalDestEid->nodeId;
-        nextHopEid.serviceId = 1;
-
-        cbhe_eid_t prevHopEid;
-        prevHopEid.nodeId = *src;
-        prevHopEid.serviceId = 1;
-
-        releaseMsg.base.type = HDTN_MSGTYPE_ILINKUP;
-        releaseMsg.nextHopEid = nextHopEid;
-        releaseMsg.prevHopEid = prevHopEid;
-        releaseMsg.finalDestinationEid = *finalDestEid;
-        ptrSocket->send(zmq::const_buffer(&releaseMsg, sizeof(hdtn::IreleaseStartHdr)),
-                        zmq::send_flags::none);
-
-        std::cout << " -- LINK UP Event sent sent for Link " <<
-                prevHopEid.nodeId << " ===> " << nextHopEid.nodeId << "" <<  std::endl;
-
->>>>>>> 97975fab
         }
 
         dt->expires_at(dt->expires_at() + boost::posix_time::seconds(5));
         dt->async_wait(boost::bind(Scheduler::PingCommand,
                        boost::asio::placeholders::error,
-<<<<<<< HEAD
                        dt, finalDestinationNodeId, socket, command));
-=======
-                       dt, src, finalDestEid, ptrSocket, command));
->>>>>>> 97975fab
-    } else {
+    }
+    else {
         std::cout << "timer dt cancelled\n";
     }
 }
 
 bool Scheduler::Run(int argc, const char* const argv[], volatile bool & running, 
-		    std::string jsonEventFileName, bool useSignalHandler) {
+    std::string jsonEventFileName, bool useSignalHandler)
+{
     //Scope to ensure clean exit before return
     {
         running = true;
@@ -173,12 +110,11 @@
             desc.add_options()
                 ("help", "Produce help message.")
                 ("hdtn-config-file", opt::value<std::string>()->default_value("2dtn.json"), "HDTN Configuration File.")
-		("contact-plan-file", opt::value<std::string>()->default_value(Scheduler::DEFAULT_FILE),
+                ("contact-plan-file", opt::value<std::string>()->default_value(Scheduler::DEFAULT_FILE),
                 "Contact Plan file that scheudler relies on for link availability.")
                 ("ping-test", "Scheduler only relies on ping results for link availability.")
                 ("dest-uri-eid", opt::value<std::string>()->default_value("ipn:2.1"), "final destination Eid")
-                ("dest-addr", opt::value<std::string>()->default_value("127.0.0.1"), "final destination IP addr to ping for link availability")
-		;
+                ("dest-addr", opt::value<std::string>()->default_value("127.0.0.1"), "final destination IP addr to ping for link availability");
 
             opt::variables_map vm;
             opt::store(opt::parse_command_line(argc, argv, desc, opt::command_line_style::unix_style | opt::command_line_style::case_insensitive), vm);
@@ -189,34 +125,35 @@
                 return false;
             }
 
-	    const std::string configFileName = vm["hdtn-config-file"].as<std::string>();
+            const std::string configFileName = vm["hdtn-config-file"].as<std::string>();
 
             if(HdtnConfig_ptr ptrConfig = HdtnConfig::CreateFromJsonFile(configFileName)) {
                 m_hdtnConfig = *ptrConfig;
-            } else {
+            }
+            else {
                 std::cerr << "error loading config file: " << configFileName << std::endl;
                 return false;
             }
 
-	    //int src = m_hdtnConfig.m_myNodeId;
-
-	    contactsFile = vm["contact-plan-file"].as<std::string>();
+            //int src = m_hdtnConfig.m_myNodeId;
+
+            contactsFile = vm["contact-plan-file"].as<std::string>();
             if (contactsFile.length() < 1) {
                 std::cout << desc << "\n";
                 return false;
             }
 
-           std::string jsonFileName =  Scheduler::GetFullyQualifiedFilename(contactsFile);
-           if ( !boost::filesystem::exists( jsonFileName ) ) {
-               std::cerr << "ContactPlan File not found: " << jsonFileName << std::endl << std::flush;
-               return false;
+            std::string jsonFileName =  Scheduler::GetFullyQualifiedFilename(contactsFile);
+            if ( !boost::filesystem::exists( jsonFileName ) ) {
+                std::cerr << "ContactPlan File not found: " << jsonFileName << std::endl << std::flush;
+                return false;
             }
             
-	    jsonEventFileName = jsonFileName;
+            jsonEventFileName = jsonFileName;
 
             std::cout << "ContactPlan file: " << jsonEventFileName << std::endl;
-	 
-	    if (vm.count("ping-test")) {
+
+            if (vm.count("ping-test")) {
                 isPingTest = true;
             }
 
@@ -245,9 +182,9 @@
 
         std::cout << "starting Scheduler.." << std::endl;
  
-	//socket for receiving events from Egress
+        //socket for receiving events from Egress
         m_zmqCtxPtr = boost::make_unique<zmq::context_t>();
-	m_zmqSubSock_boundEgressToConnectingSchedulerPtr = boost::make_unique<zmq::socket_t>(*m_zmqCtxPtr, zmq::socket_type::sub);
+        m_zmqSubSock_boundEgressToConnectingSchedulerPtr = boost::make_unique<zmq::socket_t>(*m_zmqCtxPtr, zmq::socket_type::sub);
         const std::string connect_boundEgressPubSubPath(
         std::string("tcp://") +
         m_hdtnConfig.m_zmqEgressAddress +
@@ -257,17 +194,18 @@
             m_zmqSubSock_boundEgressToConnectingSchedulerPtr->connect(connect_boundEgressPubSubPath);
             m_zmqSubSock_boundEgressToConnectingSchedulerPtr->set(zmq::sockopt::subscribe, "");
             std::cout << "Scheduler connected and listening to events from Egress " << connect_boundEgressPubSubPath << std::endl;
-        } catch (const zmq::error_t & ex) {
+        }
+        catch (const zmq::error_t & ex) {
             std::cerr << "error: scheduler cannot connect to egress socket: " << ex.what() << std::endl;
             return false;
         }
 
-	Scheduler scheduler;
+        Scheduler scheduler;
 
         std::cout << "Scheduler up and running" << std::endl;
 
-	// Socket for sending events to Ingress and Storage
-	zmq::context_t ctx;
+        // Socket for sending events to Ingress and Storage
+        zmq::context_t ctx;
         zmq::socket_t socket(ctx, zmq::socket_type::pub);
         const std::string bind_boundSchedulerPubSubPath(
         std::string("tcp://*:") + boost::lexical_cast<std::string>(m_hdtnConfig.m_zmqBoundSchedulerPubSubPortPath));
@@ -276,41 +214,32 @@
             socket.bind(bind_boundSchedulerPubSubPath);
             std::cout << "[Scheduler] socket bound successfully to " << bind_boundSchedulerPubSubPath << std::endl;
 
-        } catch (const zmq::error_t & ex) {
+        }
+        catch (const zmq::error_t & ex) {
             std::cerr << "[Scheduler] socket failed to bind: " << ex.what() << std::endl;
             return false;
         }
 
-	m_threadZmqAckReaderPtr = boost::make_unique<boost::thread>(
-            boost::bind(&Scheduler::ReadZmqAcksThreadFunc, this, running, &socket)); //create and start the worker thread
-
-<<<<<<< HEAD
-=======
-        const char *command = str.c_str();
-
-        //`int src = m_hdtnConfig.m_myNodeId;     
-        int src = 32769;	
-	std::cout << "src Node  " << src << std::endl;
-	dt.async_wait(boost::bind(Scheduler::PingCommand, boost::asio::placeholders::error, &dt, &src, &finalDestEid, &socket, command));
-	service.run();
->>>>>>> 97975fab
-
-	if (!isPingTest) {
-	     scheduler.ProcessContactsFile(&jsonEventFileName, &socket);
-        } else {
-	    boost::asio::io_service service;
+        m_threadZmqAckReaderPtr = boost::make_unique<boost::thread>(
+        boost::bind(&Scheduler::ReadZmqAcksThreadFunc, this, running, &socket)); //create and start the worker thread
+
+        if (!isPingTest) {
+            scheduler.ProcessContactsFile(&jsonEventFileName, &socket);
+        }
+        else {
+            boost::asio::io_service service;
             boost::asio::deadline_timer dt(service, boost::posix_time::seconds(5));
             string str = finalDestAddr;
             str = "ping -c1 -s1 " + str;
             const char *command = str.c_str();
-	    dt.async_wait(boost::bind(Scheduler::PingCommand, boost::asio::placeholders::error, &dt, finalDestEid.nodeId, &socket, command));
-	    service.run();
-	}
-
-	if (useSignalHandler) {
+            dt.async_wait(boost::bind(Scheduler::PingCommand, boost::asio::placeholders::error, &dt, finalDestEid.nodeId, &socket, command));
+            service.run();
+        }
+
+        if (useSignalHandler) {
             sigHandler.Start(false);
         }
-	while (running && m_runningFromSigHandler) {
+        while (running && m_runningFromSigHandler) {
             boost::this_thread::sleep(boost::posix_time::millisec(250));
             if (useSignalHandler) {
                 sigHandler.PollOnce();
@@ -386,61 +315,61 @@
 }
 
 void Scheduler::EgressEventsHandler(zmq::socket_t* socket) {
-	//force this hdtn message struct to be aligned on a 64-byte boundary using zmq::mutable_buffer
-	static constexpr std::size_t minBufSizeBytes = sizeof(uint64_t) + sizeof(hdtn::LinkStatusHdr);
-	m_egressRxBufPtrToStdVec64.resize(minBufSizeBytes / sizeof(uint64_t));
-	uint64_t* rxBufRawPtrAlign64 = &m_egressRxBufPtrToStdVec64[0];
-	const zmq::recv_buffer_result_t res = m_zmqSubSock_boundEgressToConnectingSchedulerPtr->recv(zmq::mutable_buffer(rxBufRawPtrAlign64, minBufSizeBytes), zmq::recv_flags::none);
-	if (!res) {
-		std::cerr << "[Scheduler::EgressEventHandler] message not received" << std::endl;
-		return;
-	}
-	else if (res->size < sizeof(hdtn::CommonHdr)) {
-		std::cerr << "[Scheduler::EgressEventHandler] res->size < sizeof(hdtn::CommonHdr)" << std::endl;
-		return;
-	}
-
-	hdtn::CommonHdr* common = (hdtn::CommonHdr*)rxBufRawPtrAlign64;
-
-	if (common->type == HDTN_MSGTYPE_LINKSTATUS) {
-		hdtn::LinkStatusHdr* linkStatusMsg = (hdtn::LinkStatusHdr*)rxBufRawPtrAlign64;
-		if (res->size != sizeof(hdtn::LinkStatusHdr)) {
-			std::cerr << "[Scheduler] EgressEventHandler res->size != sizeof(hdtn::LinkStatusHdr" << std::endl;
-			return;
-		}
-		uint64_t event = linkStatusMsg->event;
-		uint64_t outductId = linkStatusMsg->uuid;
-
-		std::cout << "[Scheduler] Received link status event " << event << " from Egress for outduct id " << outductId << std::endl;
-
-		const outduct_element_config_t& thisOutductConfig = m_hdtnConfig.m_outductsConfig.m_outductElementConfigVector[outductId];
-
-
-		const uint64_t srcNode = m_hdtnConfig.m_myNodeId;
-		const uint64_t destNode = thisOutductConfig.nextHopNodeId;
-
-		std::cout << "[Scheduler] EgressEventsHandler nextHopNodeId " << thisOutductConfig.nextHopNodeId << " and srcNode " << srcNode << std::endl;
-		for (std::set<std::string>::const_iterator itDestUri = thisOutductConfig.finalDestinationEidUris.cbegin();
-			itDestUri != thisOutductConfig.finalDestinationEidUris.cend(); ++itDestUri) {
-			const std::string& finalDestinationEidUri = *itDestUri;
-			cbhe_eid_t finalDestEid;
-			std::cout << "[Scheduler] EgressEventsHandler finalDestinationEidUri " << finalDestinationEidUri << std::endl;
+    //force this hdtn message struct to be aligned on a 64-byte boundary using zmq::mutable_buffer
+    static constexpr std::size_t minBufSizeBytes = sizeof(uint64_t) + sizeof(hdtn::LinkStatusHdr);
+    m_egressRxBufPtrToStdVec64.resize(minBufSizeBytes / sizeof(uint64_t));
+    uint64_t* rxBufRawPtrAlign64 = &m_egressRxBufPtrToStdVec64[0];
+    const zmq::recv_buffer_result_t res = m_zmqSubSock_boundEgressToConnectingSchedulerPtr->recv(zmq::mutable_buffer(rxBufRawPtrAlign64, minBufSizeBytes), zmq::recv_flags::none);
+    if (!res) {
+        std::cerr << "[Scheduler::EgressEventHandler] message not received" << std::endl;
+        return;
+    }
+    else if (res->size < sizeof(hdtn::CommonHdr)) {
+        std::cerr << "[Scheduler::EgressEventHandler] res->size < sizeof(hdtn::CommonHdr)" << std::endl;
+        return;
+    }
+
+    hdtn::CommonHdr* common = (hdtn::CommonHdr*)rxBufRawPtrAlign64;
+
+    if (common->type == HDTN_MSGTYPE_LINKSTATUS) {
+        hdtn::LinkStatusHdr* linkStatusMsg = (hdtn::LinkStatusHdr*)rxBufRawPtrAlign64;
+        if (res->size != sizeof(hdtn::LinkStatusHdr)) {
+            std::cerr << "[Scheduler] EgressEventHandler res->size != sizeof(hdtn::LinkStatusHdr" << std::endl;
+            return;
+        }
+        uint64_t event = linkStatusMsg->event;
+        uint64_t outductId = linkStatusMsg->uuid;
+
+        std::cout << "[Scheduler] Received link status event " << event << " from Egress for outduct id " << outductId << std::endl;
+
+        const outduct_element_config_t& thisOutductConfig = m_hdtnConfig.m_outductsConfig.m_outductElementConfigVector[outductId];
+
+
+        const uint64_t srcNode = m_hdtnConfig.m_myNodeId;
+        const uint64_t destNode = thisOutductConfig.nextHopNodeId;
+
+        std::cout << "[Scheduler] EgressEventsHandler nextHopNodeId " << thisOutductConfig.nextHopNodeId << " and srcNode " << srcNode << std::endl;
+        for (std::set<std::string>::const_iterator itDestUri = thisOutductConfig.finalDestinationEidUris.cbegin();
+            itDestUri != thisOutductConfig.finalDestinationEidUris.cend(); ++itDestUri) {
+            const std::string& finalDestinationEidUri = *itDestUri;
+            cbhe_eid_t finalDestEid;
+            std::cout << "[Scheduler] EgressEventsHandler finalDestinationEidUri " << finalDestinationEidUri << std::endl;
             bool serviceNumberIsWildCard;
-			if (!Uri::ParseIpnUriString(finalDestinationEidUri, finalDestEid.nodeId, finalDestEid.serviceId, &serviceNumberIsWildCard)) {
-				std::cerr << "error in EgressEventsHandler finalDestinationEidUri " <<
-					finalDestinationEidUri << " is invalid." << std::endl;
-				return;
-			}
-			if (event == 1) {
-				std::cout << "[Scheduler] EgressEventsHandler Sending Link Up event " << std::endl;
-				SendLinkUp(srcNode, destNode, finalDestEid.nodeId, socket);
-			}
-			else {
-				std::cout << "[Scheduler] EgressEventsHandler Sending Link Down event " << std::endl;
-				SendLinkDown(srcNode, destNode, finalDestEid.nodeId, socket);
-			}
-		}
-	}
+            if (!Uri::ParseIpnUriString(finalDestinationEidUri, finalDestEid.nodeId, finalDestEid.serviceId, &serviceNumberIsWildCard)) {
+                std::cerr << "error in EgressEventsHandler finalDestinationEidUri " <<
+                    finalDestinationEidUri << " is invalid." << std::endl;
+                return;
+            }
+            if (event == 1) {
+                std::cout << "[Scheduler] EgressEventsHandler Sending Link Up event " << std::endl;
+                SendLinkUp(srcNode, destNode, finalDestEid.nodeId, socket);
+            }
+            else {
+                std::cout << "[Scheduler] EgressEventsHandler Sending Link Down event " << std::endl;
+                SendLinkDown(srcNode, destNode, finalDestEid.nodeId, socket);
+            }
+        }
+    }
 }
 
 void Scheduler::ReadZmqAcksThreadFunc(volatile bool running, zmq::socket_t * socket) {
